--- conflicted
+++ resolved
@@ -233,8 +233,10 @@
             self.updateItem(spider, entryUUID, item)
         else:
             entryUUID = self.buildUUID(item['response']['url'])
-<<<<<<< HEAD
             self.insertItem(spider, entryUUID, item)
+        # @TODO: We may need to handle Collections
+        #if 'collection' in item:
+        #    for collection in item['collection']:
         # if dbItem:
         #     entryUUID = dbItem[0]
         #     logging.info('Updating item ' + title + ' (' + entryUUID + ')')
@@ -262,27 +264,5 @@
         #         item['hash'], # hash
         #         json,
         #     ))
-=======
-            if 'uuid' in item:
-                entryUUID = item['uuid']
-            logging.info('Creating item ' + title + ' (' + entryUUID + ')')
-            if self.uuidExists(entryUUID):
-                logging.warn('Possible duplicate detected for ' + entryUUID)
-            else:
-                self.curr.execute("""INSERT INTO "references" VALUES (%s,true,now())""", (
-                    entryUUID,
-                ))
-            self.curr.execute("""INSERT INTO "references_metadata" VALUES (%s,%s,%s,%s,now(),now(),%s)""", (
-                spider.name, # source name
-                str(item['sourceId']), # source item identifier
-                entryUUID,
-                item['hash'], # hash
-                json,
-            ))
-        if 'collection' in item:
-            for collection in item['collection']:
-                logging.info('adding object ' + entryUUID + 'into collection ' + collection)
-                self.addCollectionReference(entryUUID, collection)
->>>>>>> 1e22f7cb
         output.close()
         return item
