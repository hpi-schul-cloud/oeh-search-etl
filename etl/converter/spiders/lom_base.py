from converter.items import *
from pprint import pprint
import logging
from converter.constants import Constants
import requests
import html2text
import urllib
from scrapy.utils.project import get_project_settings
from converter.es_connector import EduSharing
class LomBase:
  friendlyName = 'LOM Based spider'
  ranking = 1
  version = '1.0' # you can override this locally and use it for your getHash() function

  uuid = None
  def __init__(self, **kwargs):
    if 'uuid' in kwargs:
      self.uuid = kwargs['uuid']
    if 'cleanrun' in kwargs and kwargs['cleanrun'] == 'true':
      logging.info('cleanrun requested, will delete previously scrapped data for crawler ' + self.name)
      EduSharing().deleteAll(self)


  # override to improve performance and automatically handling id
  def getId(self, response = None):
    return None
  # override to improve performance and automatically handling hash
  def getHash(self, response = None):
    return None

  # return the unique uri for the entry
  def getUri(self, response = None):
    return response.url

  def getUUID(self, response = None):
    return EduSharing().buildUUID(self.getUri(response))

  def hasChanged(self, response = None):
    if self.uuid:
      if  self.getUUID(response) == self.uuid:
        logging.info('matching requested id: ' + self.uuid)
        return True
      return False
    db = EduSharing().findItem(self.getId(response), self)
    changed = db == None or db[1] != self.getHash(response)
    if not changed:
      logging.info('Item ' + db[0] + ' has not changed')
    return changed

  def parse(self, response):
    if self.getId(response) != None and self.getHash(response) != None:
      db = EduSharing().findItem(self.getId(response),self)
      if not self.hasChanged(response):
        return None

    main = self.getBase(response)
    main.add_value('lom', self.getLOM(response).load_item())
    main.add_value('valuespaces', self.getValuespaces(response).load_item())
    main.add_value('license', self.getLicense(response).load_item())
    logging.debug(main.load_item())
    main.add_value('response', self.mapResponse(response).load_item())
    return main.load_item()

  def html2Text(self, html):
    h = html2text.HTML2Text()
    h.ignore_links = True
    h.ignore_images = True
    return h.handle(html)

  def getUrlData(self, url):
    settings = get_project_settings()
    html = requests.post(settings.get('SPLASH_URL')+'/render.html', json={
                'url': url,
                'wait': settings.get('SPLASH_WAIT'),
                'headers': settings.get('SPLASH_HEADERS')
            }).content.decode('UTF-8')
    return { 
      'html': html,
      'text': self.html2Text(html)
    }
  def mapResponse(self, response, fetchData = True):
    r = ResponseItemLoader(response = response)
    r.add_value('status',response.status)
    #r.add_value('body',response.body.decode('utf-8'))
<<<<<<< HEAD
    # render via splash to also get the full javascript rendered content
    data = self.getUrlData(response.url)
    #r.add_value('html',data['html'])
    #r.add_value('text',data['text'])
=======

    # render via splash to also get the full javascript rendered content.
    if fetchData:
      data = self.getUrlData(response.url)
      r.add_value('html',data['html'])
      r.add_value('text',data['text'])
>>>>>>> 1e22f7cb
    r.add_value('headers',response.headers)
    r.add_value('url',self.getUri(response))
    return r

  def getValuespaces(self, response):
    return ValuespaceItemLoader(response = response)

  def getLOM(self, response):
    lom = LomBaseItemloader(response = response)
    lom.add_value('general', self.getLOMGeneral(response).load_item())
    lom.add_value('lifecycle', self.getLOMLifecycle(response).load_item())
    lom.add_value('technical', self.getLOMTechnical(response).load_item())
    lom.add_value('educational', self.getLOMEducational(response).load_item())
    lom.add_value('classification', self.getLOMClassification(response).load_item())
    return lom

  def getBase(self, response = None):
    base = BaseItemLoader()
    base.add_value('sourceId', self.getId(response))
    base.add_value('hash', self.getHash(response))
     # we assume that content is imported. Please use replace_value if you import something different
    base.add_value('type', Constants.TYPE_MATERIAL)
    return base

  def getLOMGeneral(self, response = None):
    return LomGeneralItemloader(response = response)

  def getLOMLifecycle(self, response = None):
    return LomLifecycleItemloader(response = response)

  def getLOMTechnical(self, response = None):
    return LomTechnicalItemLoader(response = response)

  def getLOMEducational(self, response = None):
    return LomEducationalItemLoader(response = response)

  def getLicense(self, response = None):
    return LicenseItemLoader(response = response)

  def getLOMClassification(self, response = None):
    return LomClassificationItemLoader(response = response)<|MERGE_RESOLUTION|>--- conflicted
+++ resolved
@@ -82,19 +82,12 @@
     r = ResponseItemLoader(response = response)
     r.add_value('status',response.status)
     #r.add_value('body',response.body.decode('utf-8'))
-<<<<<<< HEAD
-    # render via splash to also get the full javascript rendered content
-    data = self.getUrlData(response.url)
-    #r.add_value('html',data['html'])
-    #r.add_value('text',data['text'])
-=======
 
     # render via splash to also get the full javascript rendered content.
     if fetchData:
       data = self.getUrlData(response.url)
       r.add_value('html',data['html'])
       r.add_value('text',data['text'])
->>>>>>> 1e22f7cb
     r.add_value('headers',response.headers)
     r.add_value('url',self.getUri(response))
     return r
