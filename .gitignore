.idea/
__pycache__/
.venv/
.env
<<<<<<< HEAD
nohups/
nohup.out
=======
>>>>>>> 529e97af
out<|MERGE_RESOLUTION|>--- conflicted
+++ resolved
@@ -2,9 +2,6 @@
 __pycache__/
 .venv/
 .env
-<<<<<<< HEAD
 nohups/
 nohup.out
-=======
->>>>>>> 529e97af
 out