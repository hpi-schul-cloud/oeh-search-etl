--- conflicted
+++ resolved
@@ -62,17 +62,13 @@
     command: --maxrss 4000
     restart: always
     ports:
-<<<<<<< HEAD
       - "127.0.0.1:8050:8050"
-=======
-      - "8050:8050" # exposte to host
     healthcheck:
       test: ["CMD", "curl", "-f", "http://localhost:8050/_ping"]
       interval: 30s
       timeout: 5s
       retries: 3
       start_period: 40s
->>>>>>> c6bbf85b
   frontend:
     image: open-edu-hub-frontend
     networks:
