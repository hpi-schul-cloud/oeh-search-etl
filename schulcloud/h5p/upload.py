--- conflicted
+++ resolved
@@ -4,7 +4,6 @@
 import sys
 import traceback
 import uuid
-import re
 import hashlib
 from typing import Optional, List, IO, Callable, Dict
 from datetime import datetime
@@ -16,7 +15,7 @@
 from botocore.exceptions import ResponseStreamingError
 from urllib3.exceptions import ProtocolError
 from schulcloud import util
-from schulcloud.edusharing import EdusharingAPI, Node, NotFoundException, FoundTooManyException
+from schulcloud.edusharing import EdusharingAPI, Node, NotFoundException, FoundTooManyException, sanitize_node_name
 from schulcloud.h5p.metadata import MetadataFile, Metadata, Collection
 
 EXPECTED_ENV_VARS = [
@@ -37,25 +36,6 @@
     'BRB': 'Brandenburg-public',
     'NDS': 'LowerSaxony-public'
 }
-
-
-def escape_filename(filename: str):
-    """
-    Return filename with escaped characters.
-    @param filename: Name of the file
-    """
-<<<<<<< HEAD
-    return re.sub('[^a-zA-Z0-9_ ]', '_', filename)
-=======
-    filename = filename.replace('ä', 'ae')
-    filename = filename.replace('ö', 'oe')
-    filename = filename.replace('ü', 'ue')
-    filename = filename.replace('ß', 'ss')
-    filename = filename.replace('Ä', 'Ae')
-    filename = filename.replace('Ö', 'Oe')
-    filename = filename.replace('Ü', 'Ue')
-    return re.sub(r'[,;:\'="@$?%/\\{}!#$^&*()–+|.<>~\[\]-]', '_', filename)
->>>>>>> 3e9c06af
 
 
 def create_replicationsourceid(name: str):
@@ -98,7 +78,7 @@
         license = "CUSTOM"
     date = str(datetime.now())
     properties = {
-        "cm:name": [escape_filename(name)],
+        "cm:name": [sanitize_node_name(name)],
         "cm:edu_metadataset": ["mds_oeh"],
         "cm:edu_forcemetadataset": ["true"],
         "ccm:objecttype": ["MATERIAL"],
@@ -202,8 +182,8 @@
         Return missing, if the collection doesn't exist on Edu-Sharing.
         Return broken, if the collection exists partially on Edu-Sharing.
         Return too_many, if the collection has too many children on Edu-Sharing.
-        @param collection: Node of collection
-        @param zip_file: File as zip.
+        @param collection: Collection metadata
+        @param collection_node: Node of collection
         """
         uploaded_nodes = 0
         for child in collection.children:
@@ -288,7 +268,7 @@
         properties = generate_node_properties(metadata.title, filename, metadata.publisher, metadata.license, keywords,
                                               folder.name, replication_source_id=name, hpi_searchable=searchable)
 
-        node = self.api.get_or_create_node(folder.id, escape_filename(filename))
+        node = self.api.get_or_create_node(folder.id, sanitize_node_name(filename))
 
         self.api.upload_content(node.id, filename, file)
         if self_opened_file:
@@ -309,7 +289,7 @@
         """
         Summarize related H5P-files to an educational collection.
         @param collection: Collection of H5P-files
-        @param zip_file: File as zip
+        @param file_provider: FileProvider that provides files on demand
         @param es_folder: Folder on Edu-Sharing to upload to
         @param collection_node: Node of collection
         """
@@ -324,7 +304,7 @@
             keywords, es_folder.name, aggregation_level=2
         )
         if not collection_node:
-            collection_node = self.api.get_or_create_node(es_folder.id, escape_filename(collection.name))
+            collection_node = self.api.get_or_create_node(es_folder.id, sanitize_node_name(collection.name))
 
         for property, value in collection_properties.items():
             self.api.set_property(collection_node.id, property, value)
@@ -343,7 +323,7 @@
             self.api.set_collection_parent(node_id, collection_properties['ccm:replicationsourceuuid'][0])
 
         self.api.set_collection_children(collection_node.id, children_replication_source_uuids)
-        print(f'Upload done: {zip_file}')
+        print(f'Upload done: {collection.name}')
 
         # TODO: set thumbnail of first item or have other solution for non-h5p collections
         if collection.children[0].filepath.endswith('h5p'):
@@ -395,14 +375,9 @@
 
         for single_metadata in metadata_file.single_files:
             filename = os.path.basename(single_metadata.filepath)
-<<<<<<< HEAD
-            existing_node = self.api.find_node_by_replication_source_id(escape_filename(filename), skip_exception=True)
+            existing_node = self.api.find_node_by_replication_source_id(sanitize_node_name(filename), skip_exception=True)
             if existing_node and existing_node.created_at > last_modified:
                 print(f'File {filename} already exists')
-=======
-            if self.api.find_node_by_name(es_folder.id, filename):
-                print(f'H5P Content {single_metadata.title} already exists.')
->>>>>>> 3e9c06af
                 continue
             file = file_provider.open(single_metadata.filepath)
             self.upload_file(es_folder, filename, single_metadata, file=file)
@@ -419,17 +394,10 @@
             if obj['Key'].endswith('.xlsx'):
                 s3_folder = os.path.dirname(obj['Key'])
 
-<<<<<<< HEAD
                 self.downloader.download_object(obj['Key'], TEMP_FOLDER)
                 metadata_path = os.path.join(TEMP_FOLDER, obj['Key'])
                 metadata_file = MetadataFile(metadata_path)
                 os.remove(metadata_path)
-=======
-            last_modified = s3_obj['LastModified'].replace(tzinfo=None)
-            self.upload_zip(zip_file, folder_name, last_modified)
-            zip_file.close()
-            os.remove(zip_path)
->>>>>>> 3e9c06af
 
                 last_modified = self.get_last_modified(s3_objects, metadata_file, s3_folder)
                 file_provider = S3FileProvider(self.downloader, s3_folder)
