--- conflicted
+++ resolved
@@ -296,13 +296,6 @@
                 collection_status = self.collection_status(collection, zip_file)
                 if collection_status == "missing":
                     pass
-<<<<<<< HEAD
-                else:
-                    if last_modified:
-                        # collection already has some content, so check timestamps
-                        if collection_node.created_at > last_modified:
-                            continue
-=======
                 if collection_status == "exists":
                     collection_owner = self.get_collection_owned(collection_node.id)
                     if collection_owner != self.api.username:
@@ -310,8 +303,7 @@
                     else:
                         if last_modified:
                             # collection already has some content, so check timestamps
-                            edu_timestamp = self.api.get_node_timestamp(collection_node)
-                            if edu_timestamp > last_modified:
+                            if collection_node.created_at > last_modified:
                                 print(
                                     f'Collection {collection.name} already exists and is owned by {collection_owner}.')
                                 continue
@@ -321,7 +313,6 @@
                         raise RuntimeError(
                             f'Collection {collection.name} is partially uploaded by: {collection_owner}')
 
->>>>>>> b7c5b715
             self.upload_collection(collection, zip_file, es_folder, collection_node)
 
         for single_metadata in metadata_file.single_files:
