--- conflicted
+++ resolved
@@ -67,7 +67,6 @@
         result = []
         # looking for exact match
         for row in range(1, self.o_sheet.max_row + 1):
-<<<<<<< HEAD
             if self.o_sheet.cell(row=row, column=self.COLUMN.FILENAME).value == h5p_file:
                 result.append(row)
         if not result:
@@ -89,27 +88,11 @@
         collection = self.o_sheet.cell(row=row, column=self.COLUMN.COLLECTION).value
         order = self.o_sheet.cell(row=row, column=self.COLUMN.ORDER).value
         rating = self.o_sheet.cell(row=row, column=self.COLUMN.RATING).value
-        title = self.o_sheet.cell(row=row, column=self.COLUMN.TITLE).value
+        title = self.get_title_with_rating(self.o_sheet.cell(row=row, column=self.COLUMN.TITLE).value, rating)
         keywords = self.o_sheet.cell(row=row, column=self.COLUMN.KEYWORDS).value
         publisher = self.o_sheet.cell(row=row, column=self.COLUMN.PUBLISHER).value
 
         # keywords = re.findall(r'[^,; ]+', keywords)
-=======
-            file_name_sheet = self.o_sheet.cell(row=row, column=self.COLUMN.FILENAME)
-
-            if file_name_sheet.value == h5p_file:
-                collection = self.o_sheet.cell(row=row, column=self.COLUMN.COLLECTION).value
-                order = self.o_sheet.cell(row=row, column=self.COLUMN.ORDER).value
-                rating = self.o_sheet.cell(row=row, column=self.COLUMN.RATING).value
-                title = self.get_title_with_rating(self.o_sheet.cell(row=row, column=self.COLUMN.TITLE).value, rating)
-                keywords = self.o_sheet.cell(row=row, column=self.COLUMN.KEYWORDS).value
-                publisher = self.o_sheet.cell(row=row, column=self.COLUMN.PUBLISHER).value
-
-                # keywords = re.findall(r'[^,; ]+', keywords)
-                break
-        else:
-            raise RuntimeError(f'No metadata found for {h5p_file}')
->>>>>>> 2943322b
 
         return Metadata(title, publisher, keywords, order, rating, collection)
 
