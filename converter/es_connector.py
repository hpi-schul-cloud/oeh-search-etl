--- conflicted
+++ resolved
@@ -1,9 +1,5 @@
 import base64
 import json
-<<<<<<< HEAD
-import logging
-=======
->>>>>>> b05228ad
 import pprint
 import time
 import uuid
@@ -12,10 +8,7 @@
 
 import requests
 import vobject
-<<<<<<< HEAD
-=======
 from loguru import logger
->>>>>>> b05228ad
 from requests.auth import HTTPBasicAuth
 from scrapy.utils.project import get_project_settings
 from vobject.vcard import VCardBehavior
@@ -30,11 +23,6 @@
 from edu_sharing_openapi.edu_sharing_client.api.nodev1_api import NODEV1Api
 from edu_sharing_openapi.edu_sharing_client.api_client import ApiClient
 from edu_sharing_openapi.edu_sharing_client.configuration import Configuration
-<<<<<<< HEAD
-
-log = logging.getLogger(__name__)
-=======
->>>>>>> b05228ad
 
 
 class EduSharingConstants:
@@ -126,11 +114,7 @@
     def __init__(self):
         cookie_threshold = env.get("EDU_SHARING_COOKIE_REBUILD_THRESHOLD", True)
         if cookie_threshold:
-<<<<<<< HEAD
-            log.info("Setting COOKIE_REBUILD_THRESHOLD to " + str(cookie_threshold) + " seconds")
-=======
             logger.info("Setting COOKIE_REBUILD_THRESHOLD to " + str(cookie_threshold) + " seconds")
->>>>>>> b05228ad
             self.COOKIE_REBUILD_THRESHOLD = cookie_threshold
         self.enabled = env.get("MODE", default="edu-sharing") == "edu-sharing"
         if self.enabled:
@@ -160,13 +144,6 @@
             )
         except ApiException as e:
             # ToDo:
-<<<<<<< HEAD
-            #  - error-handling for code 500 ("java.util.concurrent.TimeoutException")
-            try:
-                json_error: dict = json.loads(e.body)
-                if json_error["error"] == "java.lang.IllegalStateException":
-                    log.warning(
-=======
             #  - find a graceful way to handle http status 500 ("java.util.concurrent.TimeoutException"),
             #  e.g. when the edu-sharing repository is being restarted during an active crawl process
             if e.status == 401:
@@ -177,16 +154,11 @@
                 json_error: dict = json.loads(e.body)
                 if json_error["error"] == "java.lang.IllegalStateException":
                     logger.warning(
->>>>>>> b05228ad
                         "Node '" + properties["cm:name"][0] + "' probably blocked for sync: " + json_error["message"]
                     )
                     return None
             except json.JSONDecodeError:
-<<<<<<< HEAD
-                log.error(
-=======
                 logger.error(
->>>>>>> b05228ad
                     f"ES_CONNECTOR: edu-sharing ApiException 'body'-attribute was't a deserializable JSON "
                     f"String for item '{properties['cm:name'][0]}' "
                     f"(replicationsourceid: '{properties['ccm:replicationsourceid']}'). "
@@ -228,11 +200,7 @@
 
     def set_node_binary_data(self, uuid, item) -> bool:
         if "binary" in item:
-<<<<<<< HEAD
-            log.info(
-=======
             logger.info(
->>>>>>> b05228ad
                 f"{get_project_settings().get("EDU_SHARING_BASE_URL")}"
                 f"rest/node/v1/nodes/-home-/{uuid}"
                 f"/content?mimetype={item["lom"]["technical"]["format"]}"
@@ -263,11 +231,7 @@
                 )
                 return response.status_code == 200
         else:
-<<<<<<< HEAD
-            log.warning("No thumbnail provided for " + uuid)
-=======
             logger.warning("No thumbnail provided for " + uuid)
->>>>>>> b05228ad
 
     def map_license(self, spaces, license):
         if "url" in license:
@@ -366,11 +330,7 @@
                 case Constants.LICENSE_PDM:
                     spaces["ccm:commonlicense_key"] = "PDM"
                 case _:
-<<<<<<< HEAD
-                    log.warning(
-=======
                     logger.warning(
->>>>>>> b05228ad
                         f"License.url {license['url']} could not be mapped to a license from Constants.\n"
                         f"If you are sure that you provided a correct URL to a license, "
                         f"please check if the license-mapping within es_connector.py is up-to-date."
@@ -389,11 +349,7 @@
                     if "description" in license:
                         spaces["cclom:rights_description"] = license["description"]
                 case _:
-<<<<<<< HEAD
-                    log.warning(
-=======
                     logger.warning(
->>>>>>> b05228ad
                         f"Received a value for license['internal'] that is not recognized by es_connector. "
                         f"Please double-check if the provided value {license['internal']} is correctly "
                         f"mapped within Constants AND es_connector."
@@ -473,11 +429,7 @@
                     # otherwise pydantic throws ValidationErrors during POST requests:
                     duration = str(duration)
                 except ValueError:
-<<<<<<< HEAD
-                    log.debug(
-=======
                     logger.debug(
->>>>>>> b05228ad
                         f"The supplied 'technical.duration'-value {duration} could not be converted from "
                         f"seconds to milliseconds. ('cclom:duration' expects ms)"
                     )
@@ -495,11 +447,7 @@
                 if "role" not in person:
                     continue
                 if not person["role"].lower() in EduSharingConstants.LIFECYCLE_ROLES_MAPPING:
-<<<<<<< HEAD
-                    log.warning(
-=======
                     logger.warning(
->>>>>>> b05228ad
                         "The lifecycle role "
                         + person["role"]
                         + " is currently not supported by the edu-sharing connector"
@@ -633,8 +581,6 @@
                     spaces["ccm:educationaltypicalagerange_from"] = tar["fromRange"]
                 if "toRange" in tar:
                     spaces["ccm:educationaltypicalagerange_to"] = tar["toRange"]
-<<<<<<< HEAD
-=======
             if "typicalLearningTime" in item["lom"]["educational"]:
                 tlt: int | str | None = item["lom"]["educational"]["typicalLearningTime"]
                 if (
@@ -650,7 +596,6 @@
                 _ai_allow_usage: bool = item["ai_allow_usage"]
                 # the edu-sharing API client expects the value to be of type string
                 spaces["ccm:ai_allow_usage"] = str(_ai_allow_usage)
->>>>>>> b05228ad
 
         if "course" in item:
             if "course_availability_from" in item["course"]:
@@ -673,11 +618,7 @@
                     item["course"]["course_duration"] = course_duration
                     spaces["cclom:typicallearningtime"] = item["course"]["course_duration"]
                 else:
-<<<<<<< HEAD
-                    log.warning(f"Could not transform 'course_duration' {course_duration} to ms. "
-=======
                     logger.warning(f"Could not transform 'course_duration' {course_duration} to ms. "
->>>>>>> b05228ad
                                 f"Expected seconds (type: int), but received type {type(course_duration)} instead.")
             if "course_learningoutcome" in item["course"]:
                 course_learning_outcome: list[str] = item["course"]["course_learningoutcome"]
@@ -700,15 +641,9 @@
         if mds_id != "default":
             spaces["cm:edu_metadataset"] = mds_id
             spaces["cm:edu_forcemetadataset"] = "true"
-<<<<<<< HEAD
-            log.debug("Using metadataset " + mds_id)
-        else:
-            log.debug("Using default metadataset")
-=======
             logger.debug("Using metadataset " + mds_id)
         else:
             logger.debug("Using default metadataset")
->>>>>>> b05228ad
 
         for key in spaces:
             if type(spaces[key]) is tuple:
@@ -716,11 +651,7 @@
             if not type(spaces[key]) is list:
                 spaces[key] = [spaces[key]]
 
-<<<<<<< HEAD
-        log.debug(f"Transformed item:\n{pprint.pformat(spaces)}")
-=======
         logger.debug(f"Transformed item:\n{pprint.pformat(spaces)}")
->>>>>>> b05228ad
         return spaces
 
     def create_groups_if_not_exists(self, groups, type: CreateGroupType):
@@ -730,18 +661,6 @@
             else:
                 uuid = EduSharingConstants.GROUP_PREFIX + group
             if uuid in EduSharing.groupCache:
-<<<<<<< HEAD
-                log.debug("Group " + uuid + " is existing in cache, no need to create")
-                continue
-            log.debug("Group " + uuid + " is not in cache, checking consistency...")
-            try:
-                group = EduSharing.iamApi.get_group(EduSharingConstants.HOME, uuid)
-                log.info("Group " + uuid + " was found in edu-sharing (cache inconsistency), no need to create")
-                EduSharing.groupCache.append(uuid)
-                continue
-            except ApiException:
-                log.info("Group " + uuid + " was not found in edu-sharing, creating it")
-=======
                 logger.debug("Group " + uuid + " is existing in cache, no need to create")
                 continue
             logger.debug("Group " + uuid + " is not in cache, checking consistency...")
@@ -752,7 +671,6 @@
                 continue
             except ApiException:
                 logger.info("Group " + uuid + " was not found in edu-sharing, creating it")
->>>>>>> b05228ad
                 pass
 
             if type == EduSharing.CreateGroupType.MediaCenter:
@@ -768,11 +686,7 @@
 
     def set_node_permissions(self, uuid, item):
         if env.get_bool("EDU_SHARING_PERMISSION_CONTROL", False, True) is False:
-<<<<<<< HEAD
-            log.debug("Skipping permissions, EDU_SHARING_PERMISSION_CONTROL is set to false")
-=======
             logger.debug("Skipping permissions, EDU_SHARING_PERMISSION_CONTROL is set to false")
->>>>>>> b05228ad
             return
         if "permissions" in item:
             permissions = {
@@ -782,11 +696,7 @@
             public = item["permissions"]["public"]
             if public is True:
                 if "groups" in item["permissions"] or "mediacenters" in item["permissions"]:
-<<<<<<< HEAD
-                    log.error(
-=======
                     logger.error(
->>>>>>> b05228ad
                         "Invalid state detected: Permissions public is set to true but groups or mediacenters are also set. Please use either public = true without groups/mediacenters or public = false and set group/mediacenters. No permissions will be set!"
                     )
                     return
@@ -805,11 +715,7 @@
             else:
                 # Makes not much sense, may no permissions at all should be set
                 # if not 'groups' in item['permissions'] and not 'mediacenters' in item['permissions']:
-<<<<<<< HEAD
-                #    log.error('Invalid state detected: Permissions public is set to false but neither groups or mediacenters are set. Please use either public = true without groups/mediacenters or public = false and set group/mediacenters. No permissions will be set!')
-=======
                 #    logger.error('Invalid state detected: Permissions public is set to false but neither groups or mediacenters are set. Please use either public = true without groups/mediacenters or public = false and set group/mediacenters. No permissions will be set!')
->>>>>>> b05228ad
                 #    return
                 merged_groups = []
                 if "groups" in item["permissions"]:
@@ -855,17 +761,10 @@
                         }
                     )
             if not self.set_permissions(uuid, permissions):
-<<<<<<< HEAD
-                log.error(
-                    "Failed to set permissions, please check that the given groups/mediacenters are existing in the repository or set the autoCreate mode to true"
-                )
-                log.error(item["permissions"])
-=======
                 logger.error(
                     "Failed to set permissions, please check that the given groups/mediacenters are existing in the repository or set the autoCreate mode to true"
                 )
                 logger.error(item["permissions"])
->>>>>>> b05228ad
 
     def insert_item(self, spider, uuid, item):
         node = self.sync_node(spider, "ccm:io", self.transform_item(uuid, spider, item))
@@ -879,11 +778,7 @@
 
     @staticmethod
     def init_cookie():
-<<<<<<< HEAD
-        log.debug("Init edu-sharing cookie...")
-=======
         logger.debug("Init edu-sharing cookie...")
->>>>>>> b05228ad
         settings = get_project_settings()
         auth = requests.get(
             url=f"{settings.get("EDU_SHARING_BASE_URL")}rest/authentication/v1/validateSession",
@@ -894,11 +789,7 @@
             headers={"Accept": "application/json"},
         )
         is_admin = json.loads(auth.text)["isAdmin"]
-<<<<<<< HEAD
-        log.info(f"Got edu-sharing cookie, admin status: {is_admin}")
-=======
         logger.info(f"Got edu-sharing cookie, admin status: {is_admin}")
->>>>>>> b05228ad
         if is_admin:
             # --- setting cookies for the (openAPI generated) API client:
             cookies = []
@@ -947,11 +838,7 @@
                     # if about["services"] is an empty list (instead of the expected list[dict]),
                     # we're falling back to the about["version"]-dict that might look like this:
                     # {'major': 1, 'minor': 1, 'renderservice': '9.0', 'repository': '9.0'}
-<<<<<<< HEAD
-                    log.info(f"Failed to retrieve BULK v1 API version from edu-sharing during APi client init: "
-=======
                     logger.info(f"Failed to retrieve BULK v1 API version from edu-sharing during APi client init: "
->>>>>>> b05228ad
                              f"about['services'] was empty (expected: list[dict]). Using about['version'] fallback...")
                     EduSharing.version = about["version"]
                 version_str: str = f"{EduSharing.version['major']}.{EduSharing.version['minor']}"
@@ -962,11 +849,7 @@
                 ):
                     raise Exception(f"Given repository API version is unsupported: " + version_str)
                 else:
-<<<<<<< HEAD
-                    log.info("Detected edu-sharing bulk api with version " + version_str)
-=======
                     logger.info("Detected edu-sharing bulk api with version " + version_str)
->>>>>>> b05228ad
                 if env.get_bool("EDU_SHARING_PERMISSION_CONTROL", False, True) is True:
                     EduSharing.groupCache = list(
                         map(
@@ -974,19 +857,11 @@
                             EduSharing.iamApi.search_groups(EduSharingConstants.HOME, "", max_items=1000000)["groups"],
                         )
                     )
-<<<<<<< HEAD
-                    log.debug("Built up edu-sharing group cache: {}".format(EduSharing.groupCache))
-                    return
-                else:
-                    return
-            log.warning(auth.text)
-=======
                     logger.debug("Built up edu-sharing group cache: {}".format(EduSharing.groupCache))
                     return
                 else:
                     return
             logger.warning(auth.text)
->>>>>>> b05228ad
             raise Exception(
                 f"Could not authenticate as admin at edu-sharing. Please check your settings for repository "
                 f"{settings.get("EDU_SHARING_BASE_URL")}")
@@ -1013,21 +888,12 @@
             if e.status == 401:
                 # Typically happens when the edu-sharing session cookie is lost and needs to be renegotiated.
                 # (edu-sharing error-message: "Admin rights are required for this endpoint")
-<<<<<<< HEAD
-                log.info(
-                    f"ES_CONNECTOR: edu-sharing returned HTTP-statuscode {e.status} for (replicationsourceid "
-                    f"'{id}')."
-                )
-                log.debug(f"(HTTP-Body: '{e.body}\n')" f"Reason: {e.reason}\n" f"HTTP Headers: {e.headers}")
-                log.info("ES_CONNECTOR: Re-initializing edu-sharing API Client...")
-=======
                 logger.info(
                     f"ES_CONNECTOR: edu-sharing returned HTTP-statuscode {e.status} for (replicationsourceid "
                     f"'{id}')."
                 )
                 logger.debug(f"(HTTP-Body: '{e.body}\n')" f"Reason: {e.reason}\n" f"HTTP Headers: {e.headers}")
                 logger.info("ES_CONNECTOR: Re-initializing edu-sharing API Client...")
->>>>>>> b05228ad
                 self.init_api_client()
                 return None
             if e.status == 404:
@@ -1038,20 +904,12 @@
                         # when there is no already existing node in the edu-sharing repository, edu-sharing returns
                         # a "DAOMissingException". The following debug message is commented out to reduce log-spam:
                         # error_message: str = error_dict["message"]
-<<<<<<< HEAD
-                        # log.debug(f"ES_CONNECTOR 'find_item': edu-sharing returned HTTP-statuscode 404 "
-=======
                         # logger.debug(f"ES_CONNECTOR 'find_item': edu-sharing returned HTTP-statuscode 404 "
->>>>>>> b05228ad
                         #               f"('{error_message}') for\n '{id}'. \n(This typically means that there was no "
                         #               f"existing node in the edu-sharing repository. Continuing...)")
                         return None
                     else:
-<<<<<<< HEAD
-                        log.debug(
-=======
                         logger.debug(
->>>>>>> b05228ad
                             f"ES_CONNECTOR 'find_item': edu-sharing returned HTTP-statuscode {e.status} "
                             f"(replicationsourceid '{id}'):\n"
                             f"HTTP Body: {e.body}\n"
@@ -1059,11 +917,7 @@
                         )
                         return None
                 except json.JSONDecodeError:
-<<<<<<< HEAD
-                    log.debug(
-=======
                     logger.debug(
->>>>>>> b05228ad
                         f"ES_CONNECTOR 'find_item': edu-sharing returned HTTP-statuscode {e.status} "
                         f"(replicationsourceid '{id}'):\n"
                         f"HTTP Body: {e.body}\n"
