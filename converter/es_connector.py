--- conflicted
+++ resolved
@@ -641,27 +641,7 @@
             if not type(spaces[key]) is list:
                 spaces[key] = [spaces[key]]
 
-<<<<<<< HEAD
-        # Relation information, according to the LOM-DE.doc#7 specifications: http://sodis.de/lom-de/LOM-DE.doc
-        if "relation" in item["lom"]:
-            spaces["ccm:hpi_lom_relation"] = item["lom"]["relation"]
-            # Since Edu-Sharing has no further information about the schema of this attribute it is better to treat it
-            # as a list of strings and not as a JSON.
-            for i, element in enumerate(spaces["ccm:hpi_lom_relation"]):
-                # JSON expects double quotes.
-                element_str = str(element).replace("\'", "\"")
-                # JSON to Python dictionary
-                element_dict = json.loads(element_str)
-
-                # We expect and prefer single quotes in the result.
-                relation_value = json.dumps(element_dict, sort_keys=True).replace("\"", "\'")
-                # Remove redundant white spaces.
-                relation_value = ' '.join(relation_value.split())
-                spaces["ccm:hpi_lom_relation"][i] = relation_value
-
-=======
         log.debug(f"Transformed item:\n{pprint.pformat(spaces)}")
->>>>>>> a8013ff2
         return spaces
 
     def create_groups_if_not_exists(self, groups, type: CreateGroupType):
