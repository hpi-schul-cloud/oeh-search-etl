--- conflicted
+++ resolved
@@ -17,13 +17,8 @@
 
 from converter import env
 from converter.constants import Constants
-<<<<<<< HEAD
 from converter.spiders.utils.spider_name_converter import get_spider_friendly_name
-from edu_sharing_client.api_client import ApiClient
-from edu_sharing_client.configuration import Configuration
-=======
 from edu_sharing_client import ABOUTApi
->>>>>>> dc10ffcb
 from edu_sharing_client.api.bulk_v1_api import BULKV1Api
 from edu_sharing_client.api.iam_v1_api import IAMV1Api
 from edu_sharing_client.api.mediacenter_v1_api import MEDIACENTERV1Api
@@ -107,12 +102,8 @@
         MediaCenter = 2
 
     cookie: str = None
-<<<<<<< HEAD
     resetVersion: bool = True
-=======
-    resetVersion: bool = False
     version: any
->>>>>>> dc10ffcb
     apiClient: ESApiClient
     aboutApi: ABOUTApi
     bulkApi: BULKV1Api
@@ -381,11 +372,8 @@
             "ccm:replicationsource_DISPLAYNAME": get_spider_friendly_name(spider.name),
             "ccm:replicationsourceid": item["sourceId"],
             "ccm:replicationsourcehash": item["hash"],
-<<<<<<< HEAD
             "ccm:replicationsourcedisplayname": get_spider_friendly_name(spider.name),
             "ccm:objecttype": item["type"],
-=======
->>>>>>> dc10ffcb
             "ccm:replicationsourceuuid": uuid,
             "cm:name": item["lom"]["general"]["title"],
             "ccm:wwwurl": item["lom"]["technical"]["location"][0] if "location" in item["lom"]["technical"] else None,
@@ -395,17 +383,12 @@
             if "aggregationLevel" in item["lom"]["general"]
             else None,
             "cclom:title": item["lom"]["general"]["title"],
-<<<<<<< HEAD
             "cclom:aggregationlevel": str(item["lom"]["general"]["aggregationLevel"]),
 
             # TODO: HPI LEGACY REMOVE (3 lines)
             "ccm:replicationsource_DISPLAYNAME": get_spider_friendly_name(spider.name),
             "ccm:hpi_lom_general_aggregationlevel": str(item["lom"]["general"]["aggregationLevel"]),
-            "ccm:hpi_searchable": item["lom"]["annotation"][0]["description"].split("==")[1],
-=======
-            "ccm:hpi_lom_general_aggregationlevel": str(item["lom"]["general"]["aggregationLevel"]),
             "ccm:hpi_searchable": str(item["searchable"]),
->>>>>>> dc10ffcb
         }
         if "identifier" in item["lom"]["general"]:
             spaces["cclom:general_identifier"] = item["lom"]["general"]["identifier"]
@@ -414,17 +397,10 @@
         if "status" in item:
             spaces["ccm:editorial_state"] = item["status"]
         if "origin" in item:
-<<<<<<< HEAD
-            spaces["ccm:replicationsourceorigin"] = item[
-                "origin"
-            ]  # TODO currently not mapped in edu-sharing
+            spaces["ccm:replicationsourceorigin"] = item["origin"] # TODO currently not mapped in edu-sharing
             spaces["ccm:replicationsourceorigindisplayname"] = get_spider_friendly_name(item["origin"])
             # TODO: HPI LEGACY REMOVE (1 line)
             spaces["ccm:replicationsourceorigin_DISPLAYNAME"] = get_spider_friendly_name(item["origin"])
-
-        self.mapLicense(spaces, item["license"])
-=======
-            spaces["ccm:replicationsourceorigin"] = item["origin"]  # TODO currently not mapped in edu-sharing
 
         if hasattr(spider, "edu_sharing_source_template_whitelist"):
             # check if there were whitelisted metadata properties in the edu-sharing source template
@@ -451,7 +427,6 @@
                 spaces[key] = item["custom"][key]
 
         self.map_license(spaces, item["license"])
->>>>>>> dc10ffcb
         if "description" in item["lom"]["general"]:
             spaces["cclom:general_description"] = item["lom"]["general"]["description"]
 
@@ -592,49 +567,22 @@
             if not type(spaces[key]) is list:
                 spaces[key] = [spaces[key]]
 
-<<<<<<< HEAD
-        def listofjson_to_listofstring(json_list: list):
-            """
-            Since Edu-Sharing has no further information about the schema of these attributes it is better to treat them
-            as a list of strings and not as a list of JSON objects.
-            """
-            string_list = []
-            for element in json_list:
-=======
         # Relation information, according to the LOM-DE.doc#7 specifications: http://sodis.de/lom-de/LOM-DE.doc
         if "relation" in item["lom"]:
             spaces["ccm:hpi_lom_relation"] = item["lom"]["relation"]
             # Since Edu-Sharing has no further information about the schema of this attribute it is better to treat it
             # as a list of strings and not as a JSON.
             for i, element in enumerate(spaces["ccm:hpi_lom_relation"]):
->>>>>>> dc10ffcb
                 # JSON expects double quotes.
                 element_str = str(element).replace("\'", "\"")
                 # JSON to Python dictionary
                 element_dict = json.loads(element_str)
 
                 # We expect and prefer single quotes in the result.
-<<<<<<< HEAD
-                string_value = json.dumps(element_dict, sort_keys=True).replace("\"", "\'")
-                # Remove redundant white spaces.
-                string_value = ' '.join(string_value.split())
-                string_list.append(string_value)
-            return string_list
-
-        # Relation and Annotation information, according to the LOM-DE.doc#7 and LOM-DE.doc#8 specifications respectively
-        # http://sodis.de/lom-de/LOM-DE.doc
-        if "relation" in item["lom"]:
-            spaces["ccm:lom_relation"] = listofjson_to_listofstring(item["lom"]["relation"])
-            # TODO: HPI LEGACY REMOVE (1 line)
-            spaces["ccm:hpi_lom_relation"] = listofjson_to_listofstring(item["lom"]["relation"])
-        if "annotation" in item["lom"]:
-            spaces["ccm:lom_annotation"] = listofjson_to_listofstring(item["lom"]["annotation"])
-=======
                 relation_value = json.dumps(element_dict, sort_keys=True).replace("\"", "\'")
                 # Remove redundant white spaces.
                 relation_value = ' '.join(relation_value.split())
                 spaces["ccm:hpi_lom_relation"][i] = relation_value
->>>>>>> dc10ffcb
 
         return spaces
 
@@ -778,21 +726,10 @@
         isAdmin = json.loads(auth.text)["isAdmin"]
         log.info("Got edu sharing cookie, admin status: " + str(isAdmin))
         if isAdmin:
-<<<<<<< HEAD
-            cookies: List[str] = auth.headers["SET-COOKIE"].split(',')
-            for cookie in cookies:
-                cookie = cookie.strip()
-                if cookie.startswith('JSESSIONID'):
-                    EduSharing.cookie = cookie.split(';')[0]
-                    break
-            else:
-                raise Exception('Could not find session id')
-=======
             cookies = []
             for cookie in auth.headers["SET-COOKIE"].split(","):
                 cookies.append(cookie.split(";")[0])
             EduSharing.cookie = ";".join(cookies)
->>>>>>> dc10ffcb
         return auth
 
     def init_api_client(self):
