import asyncio
import base64
import json
import logging
import pprint
import time
import uuid
from asyncio import Semaphore
from enum import Enum
from typing import List, Optional

import httpx
import requests
import vobject
from requests.auth import HTTPBasicAuth
from scrapy.utils.project import get_project_settings
from vobject.vcard import VCardBehavior

from converter import env
from converter.constants import Constants
from edu_sharing_openapi.edu_sharing_client import ApiException
from edu_sharing_openapi.edu_sharing_client.api.about_api import ABOUTApi
from edu_sharing_openapi.edu_sharing_client.api.bulkv1_api import BULKV1Api
from edu_sharing_openapi.edu_sharing_client.api.iamv1_api import IAMV1Api
from edu_sharing_openapi.edu_sharing_client.api.mediacenterv1_api import MEDIACENTERV1Api
from edu_sharing_openapi.edu_sharing_client.api.nodev1_api import NODEV1Api
from edu_sharing_openapi.edu_sharing_client.api_client import ApiClient
from edu_sharing_openapi.edu_sharing_client.configuration import Configuration

log = logging.getLogger(__name__)


class EduSharingConstants:
    HOME = "-home-"
    GROUP_EVERYONE = "GROUP_EVERYONE"
    AUTHORITYTYPE_GROUP = "GROUP"
    AUTHORITYTYPE_EVERYONE = "EVERYONE"
    PERMISSION_CONSUMER = "Consumer"
    PERMISSION_CCPUBLISH = "CCPublish"
    GROUP_PREFIX = "GROUP_"
    MEDIACENTER_PREFIX = "MEDIA_CENTER_"
    MEDIACENTER_PROXY_PREFIX = "MEDIA_CENTER_PROXY_"
    LIFECYCLE_ROLES_MAPPING = {
        "author": "ccm:lifecyclecontributer_author",
        "editor": "ccm:lifecyclecontributer_editor",
        "metadata_creator": "ccm:metadatacontributer_creator",
        "metadata_provider": "ccm:metadatacontributer_provider",
        "publisher": "ccm:lifecyclecontributer_publisher",
        "unknown": "ccm:lifecyclecontributer_unknown",  # (= contributor in an unknown capacity ("Mitarbeiter"))
    }

# The edu-sharing API client was generated via "openapi-generator-cli"
# for more information on how to generate the client, please take a look in the oeh-search-etl GitHub Wiki:
# https://github.com/openeduhub/oeh-search-etl/wiki/How-To-update-edu-sharing-OpenAPI-Client
class ESApiClient(ApiClient):
    COOKIE_REBUILD_THRESHOLD = 60 * 5
    lastRequestTime = 0

    def deserialize(self, response_text: str, response_type: str, content_type: Optional[str]):
        """Deserializes response into an object.

        :param response_text: RESTResponse object to be deserialized.
        :param response_type: class literal for the deserialized object, or string of class name.
        :param content_type: content type of response

        :return: deserialized object.
        """
        # handle file downloading
        # save response body into a tmp file and return the instance
        if response_type == "file":
            return self.__deserialize_file(response_text)

        # fetch data from response object
        try:
            data = json.loads(response_text)
        except ValueError:
            data = response_text
        # workaround for es: simply return to prevent error throwing
        # return self.__deserialize(data, response_type)
        return data

    def __getattribute__(self, name):
        attr = object.__getattribute__(self, name)
        if hasattr(attr, "__call__"):

            def newfunc(*args, **kwargs):
                if time.time() - ESApiClient.lastRequestTime > ESApiClient.COOKIE_REBUILD_THRESHOLD:
                    EduSharing.init_cookie()
                    self.cookie = EduSharing.cookie

                # store last request time
                ESApiClient.lastRequestTime = time.time()
                return attr(*args, **kwargs)

            return newfunc
        else:
            return attr


class EduSharing:
    class CreateGroupType(Enum):
        Regular = 1
        MediaCenter = 2

    cookie: str = None
    resetVersion: bool = False
    version: any
    apiClient: ESApiClient
    aboutApi: ABOUTApi
    bulkApi: BULKV1Api
    iamApi: IAMV1Api
    mediacenterApi: MEDIACENTERV1Api
    nodeApi: NODEV1Api
    groupCache: List[str]
    enabled: bool
    _client_async = httpx.AsyncClient()
    _sem: Semaphore = asyncio.Semaphore(25)

    def __init__(self):
        cookie_threshold = env.get("EDU_SHARING_COOKIE_REBUILD_THRESHOLD", True)
        if cookie_threshold:
            log.info("Setting COOKIE_REBUILD_THRESHOLD to " + str(cookie_threshold) + " seconds")
            self.COOKIE_REBUILD_THRESHOLD = cookie_threshold
        self.enabled = env.get("MODE", default="edu-sharing") == "edu-sharing"
        if self.enabled:
            self.init_api_client()

    def get_headers(self, content_type: str | None = "application/json"):
        header_dict: dict = dict()  # result dict that only contains values, no NoneTypes!
        header_dict.update({"Accept": "application/json"})
        if EduSharing.cookie:
            header_dict.update({"COOKIE": EduSharing.cookie})
        if content_type:
            header_dict.update({"Content-Type": content_type})
        return header_dict

    def sync_node(self, spider, type, properties):
        groupBy = []
        if "ccm:replicationsourceorigin" in properties:
            groupBy = ["ccm:replicationsourceorigin"]
        try:
            response = EduSharing.bulkApi.sync(
                request_body=properties,
                match=["ccm:replicationsource", "ccm:replicationsourceid"],
                type=type,
                group=spider.name,
                group_by=groupBy,
                reset_version=EduSharing.resetVersion,
            )
        except ApiException as e:
            # ToDo:
            #  - error-handling for code 500 ("java.util.concurrent.TimeoutException")
            try:
                json_error: dict = json.loads(e.body)
                if json_error["error"] == "java.lang.IllegalStateException":
                    log.warning(
                        "Node '" + properties["cm:name"][0] + "' probably blocked for sync: " + json_error["message"]
                    )
                    return None
            except json.JSONDecodeError:
                log.error(
                    f"ES_CONNECTOR: edu-sharing ApiException 'body'-attribute was't a deserializable JSON "
                    f"String for item '{properties['cm:name'][0]}' "
                    f"(replicationsourceid: '{properties['ccm:replicationsourceid']}'). "
                    f'edu-sharing returned the following exception:\n"{e.body}"'
                )
            raise e
        return response["node"]

    async def set_node_text(self, uuid, item) -> bool:
        if "fulltext" in item:
            response = await self._client_async.post(
                get_project_settings().get("EDU_SHARING_BASE_URL")
                + "rest/node/v1/nodes/-home-/"
                + uuid
                + "/textContent?mimetype=text/plain",
                headers=self.get_headers("multipart/form-data"),
                data=item["fulltext"].encode("utf-8"),
                timeout=None,
            )
            return response.status_code == 200
        # does currently not store data
        # try:
        #     EduSharing.nodeApi.change_content_as_text(EduSharingConstants.HOME, uuid, 'text/plain',item['fulltext'])
        #     return True
        # except ApiException as e:
        #     print(e)
        #     return False

    def set_permissions(self, uuid, permissions) -> bool:
        try:
            EduSharing.nodeApi.set_permission(
                repository=EduSharingConstants.HOME,
                node=uuid,
                acl=permissions,
                send_mail=False,
                send_copy=False,
            )
            return True
        except ApiException as e:
            return False

    async def set_node_binary_data(self, uuid, item) -> bool:
        if "binary" in item:
            log.info(
                get_project_settings().get("EDU_SHARING_BASE_URL")
                + "rest/node/v1/nodes/-home-/"
                + uuid
                + "/content?mimetype="
                + item["lom"]["technical"]["format"]
            )
            files = {"file": item["binary"]}
            response = await self._client_async.post(
                get_project_settings().get("EDU_SHARING_BASE_URL")
                + "rest/node/v1/nodes/-home-/"
                + uuid
                + "/content?mimetype="
                + item["lom"]["technical"]["format"],
                headers=self.get_headers(None),
                files=files,
                timeout=None,
            )
            return response.status_code == 200
        else:
            return False

    async def set_node_preview(self, uuid, item) -> bool:
        if "thumbnail" in item:
            key = "large" if "large" in item["thumbnail"] else "small" if "small" in item["thumbnail"] else None
            if key:
                files = {"image": base64.b64decode(item["thumbnail"][key])}
                response = await self._client_async.post(
                    get_project_settings().get("EDU_SHARING_BASE_URL")
                    + "rest/node/v1/nodes/-home-/"
                    + uuid
                    + "/preview?mimetype="
                    + item["thumbnail"]["mimetype"],
                    headers=self.get_headers(None),
                    files=files,
                    timeout=None,
                )
                return response.status_code == 200
        else:
            log.warning("No thumbnail provided for " + uuid)

    def map_license(self, spaces, license):
        if "url" in license:
            match license["url"]:
                # ToDo: refactor this ungodly method asap
                case Constants.LICENSE_CC_BY_10:
                    spaces["ccm:commonlicense_key"] = "CC_BY"
                    spaces["ccm:commonlicense_cc_version"] = "1.0"
                case Constants.LICENSE_CC_BY_20:
                    spaces["ccm:commonlicense_key"] = "CC_BY"
                    spaces["ccm:commonlicense_cc_version"] = "2.0"
                case Constants.LICENSE_CC_BY_25:
                    spaces["ccm:commonlicense_key"] = "CC_BY"
                    spaces["ccm:commonlicense_cc_version"] = "2.5"
                case Constants.LICENSE_CC_BY_30:
                    spaces["ccm:commonlicense_key"] = "CC_BY"
                    spaces["ccm:commonlicense_cc_version"] = "3.0"
                case Constants.LICENSE_CC_BY_40:
                    spaces["ccm:commonlicense_key"] = "CC_BY"
                    spaces["ccm:commonlicense_cc_version"] = "4.0"
                case Constants.LICENSE_CC_BY_NC_10:
                    spaces["ccm:commonlicense_key"] = "CC_BY_NC"
                    spaces["ccm:commonlicense_cc_version"] = "1.0"
                case Constants.LICENSE_CC_BY_NC_20:
                    spaces["ccm:commonlicense_key"] = "CC_BY_NC"
                    spaces["ccm:commonlicense_cc_version"] = "2.0"
                case Constants.LICENSE_CC_BY_NC_25:
                    spaces["ccm:commonlicense_key"] = "CC_BY_NC"
                    spaces["ccm:commonlicense_cc_version"] = "2.5"
                case Constants.LICENSE_CC_BY_NC_30:
                    spaces["ccm:commonlicense_key"] = "CC_BY_NC"
                    spaces["ccm:commonlicense_cc_version"] = "3.0"
                case Constants.LICENSE_CC_BY_NC_40:
                    spaces["ccm:commonlicense_key"] = "CC_BY_NC"
                    spaces["ccm:commonlicense_cc_version"] = "4.0"
                case Constants.LICENSE_CC_BY_NC_ND_20:
                    spaces["ccm:commonlicense_key"] = "CC_BY_NC_ND"
                    spaces["ccm:commonlicense_cc_version"] = "2.0"
                case Constants.LICENSE_CC_BY_NC_ND_25:
                    spaces["ccm:commonlicense_key"] = "CC_BY_NC_ND"
                    spaces["ccm:commonlicense_cc_version"] = "2.5"
                case Constants.LICENSE_CC_BY_NC_ND_30:
                    spaces["ccm:commonlicense_key"] = "CC_BY_NC_ND"
                    spaces["ccm:commonlicense_cc_version"] = "3.0"
                case Constants.LICENSE_CC_BY_NC_ND_40:
                    spaces["ccm:commonlicense_key"] = "CC_BY_NC_ND"
                    spaces["ccm:commonlicense_cc_version"] = "4.0"
                case Constants.LICENSE_CC_BY_NC_SA_10:
                    spaces["ccm:commonlicense_key"] = "CC_BY_NC_SA"
                    spaces["ccm:commonlicense_cc_version"] = "1.0"
                case Constants.LICENSE_CC_BY_NC_SA_20:
                    spaces["ccm:commonlicense_key"] = "CC_BY_NC_SA"
                    spaces["ccm:commonlicense_cc_version"] = "2.0"
                case Constants.LICENSE_CC_BY_NC_SA_25:
                    spaces["ccm:commonlicense_key"] = "CC_BY_NC_SA"
                    spaces["ccm:commonlicense_cc_version"] = "2.5"
                case Constants.LICENSE_CC_BY_NC_SA_30:
                    spaces["ccm:commonlicense_key"] = "CC_BY_NC_SA"
                    spaces["ccm:commonlicense_cc_version"] = "3.0"
                case Constants.LICENSE_CC_BY_NC_SA_40:
                    spaces["ccm:commonlicense_key"] = "CC_BY_NC_SA"
                    spaces["ccm:commonlicense_cc_version"] = "4.0"
                case Constants.LICENSE_CC_BY_ND_10:
                    spaces["ccm:commonlicense_key"] = "CC_BY_ND"
                    spaces["ccm:commonlicense_cc_version"] = "1.0"
                case Constants.LICENSE_CC_BY_ND_20:
                    spaces["ccm:commonlicense_key"] = "CC_BY_ND"
                    spaces["ccm:commonlicense_cc_version"] = "2.0"
                case Constants.LICENSE_CC_BY_ND_25:
                    spaces["ccm:commonlicense_key"] = "CC_BY_ND"
                    spaces["ccm:commonlicense_cc_version"] = "2.5"
                case Constants.LICENSE_CC_BY_ND_30:
                    spaces["ccm:commonlicense_key"] = "CC_BY_ND"
                    spaces["ccm:commonlicense_cc_version"] = "3.0"
                case Constants.LICENSE_CC_BY_ND_40:
                    spaces["ccm:commonlicense_key"] = "CC_BY_ND"
                    spaces["ccm:commonlicense_cc_version"] = "4.0"
                case Constants.LICENSE_CC_BY_SA_10:
                    spaces["ccm:commonlicense_key"] = "CC_BY_SA"
                    spaces["ccm:commonlicense_cc_version"] = "1.0"
                case Constants.LICENSE_CC_BY_SA_20:
                    spaces["ccm:commonlicense_key"] = "CC_BY_SA"
                    spaces["ccm:commonlicense_cc_version"] = "2.0"
                case Constants.LICENSE_CC_BY_SA_25:
                    spaces["ccm:commonlicense_key"] = "CC_BY_SA"
                    spaces["ccm:commonlicense_cc_version"] = "2.5"
                case Constants.LICENSE_CC_BY_SA_30:
                    spaces["ccm:commonlicense_key"] = "CC_BY_SA"
                    spaces["ccm:commonlicense_cc_version"] = "3.0"
                case Constants.LICENSE_CC_BY_SA_40:
                    spaces["ccm:commonlicense_key"] = "CC_BY_SA"
                    spaces["ccm:commonlicense_cc_version"] = "4.0"
                case Constants.LICENSE_CC_ZERO_10:
                    spaces["ccm:commonlicense_key"] = "CC_0"
                    spaces["ccm:commonlicense_cc_version"] = "1.0"
                case Constants.LICENSE_PDM:
                    spaces["ccm:commonlicense_key"] = "PDM"
                case _:
                    log.warning(
                        f"License.url {license['url']} could not be mapped to a license from Constants.\n"
                        f"If you are sure that you provided a correct URL to a license, "
                        f"please check if the license-mapping within es_connector.py is up-to-date."
                    )
        if "internal" in license:
            match license["internal"]:
                case "CC_0" | "CC_BY" | "CC_BY_NC" | "CC_BY_NC_ND" | "CC_BY_NC_SA" | "CC_BY_ND" | "CC_BY_SA" | "PDM" | Constants.LICENSE_COPYRIGHT_FREE | Constants.LICENSE_COPYRIGHT_LAW | Constants.LICENSE_SCHULFUNK | Constants.LICENSE_UNTERRICHTS_UND_SCHULMEDIEN:
                    spaces["ccm:commonlicense_key"] = license["internal"]
                case Constants.LICENSE_CUSTOM:
                    spaces["ccm:commonlicense_key"] = "CUSTOM"
                    if "description" in license:
                        spaces["cclom:rights_description"] = license["description"]
                case _:
                    log.warning(
                        f"Received a value for license['internal'] that is not recognized by es_connector. "
                        f"Please double-check if the provided value {license['internal']} is correctly "
                        f"mapped within Constants AND es_connector."
                    )

        if "author" in license:
            spaces["ccm:author_freetext"] = license["author"]

        if "expirationDate" in license:
            spaces["ccm:license_to"] = [license["expirationDate"].isoformat()]

    def transform_item(self, uuid, spider, item):
        # ToDo: additional type-checks or pipelines might be necessary
        # attention: pydantic validates individual properties and type-checks them!
        #  - defaulting to None throws ValidationErrors
        #    - if a property has the value None, either delete the property or don't store it!
        spaces = {
            "ccm:replicationsource": spider.name,
            "ccm:replicationsourceid": item["sourceId"],
            "ccm:replicationsourcehash": item["hash"],
            "ccm:replicationsourceuuid": uuid,
            "cm:name": item["lom"]["general"]["title"],
            "cclom:title": item["lom"]["general"]["title"],
        }
        if "general" in item["lom"]:
            if "aggregationLevel" in item["lom"]["general"]:
                spaces["cclom:aggregationlevel"] = item["lom"]["general"]["aggregationLevel"]
            if "description" in item["lom"]["general"]:
                spaces["cclom:general_description"] = item["lom"]["general"]["description"]
            if "identifier" in item["lom"]["general"]:
                spaces["cclom:general_identifier"] = item["lom"]["general"]["identifier"]
            if "keyword" in item["lom"]["general"]:
                spaces["cclom:general_keyword"] = item["lom"]["general"]["keyword"]
            if "language" in item["lom"]["general"]:
                spaces["cclom:general_language"] = item["lom"]["general"]["language"]
        if "notes" in item:
            spaces["ccm:notes"] = item["notes"]
        if "status" in item:
            spaces["ccm:editorial_state"] = item["status"]
        if "origin" in item:
            spaces["ccm:replicationsourceorigin"] = item["origin"]  # TODO currently not mapped in edu-sharing

        if hasattr(spider, "edu_sharing_source_template_whitelist"):
            # check if there were whitelisted metadata properties in the edu-sharing source template
            # (= "Quellen-Datensatz"-Template) that need to be attached to all items
            whitelisted_properties: dict = getattr(spider, "edu_sharing_source_template_whitelist")
            if whitelisted_properties:
                # if whitelisted properties exist, we re-use the 'custom' field in our data model (if possible).
                # by inserting the whitelisted metadata properties early in the program flow, they should automatically
                # be overwritten by the "real" metadata fields (if metadata was scraped for the specific field by the
                # crawler)
                if hasattr(item, "custom"):
                    custom: dict = item["custom"]
                    if custom:
                        # if 'BaseItem.custom' already exists -> update the dict
                        custom.update(whitelisted_properties)
                        item["custom"] = custom
                else:
                    # otherwise create the 'BaseItem.custom'-field
                    item["custom"] = whitelisted_properties

        # map custom fields directly into the edu-sharing properties:
        if "custom" in item:
            for key in item["custom"]:
                spaces[key] = item["custom"][key]

        self.map_license(spaces, item["license"])

        if "technical" in item["lom"]:
            if "duration" in item["lom"]["technical"]:
                duration = item["lom"]["technical"]["duration"]
                try:
                    # edusharing requires milliseconds
                    duration = int(float(duration) * 1000)
                except:
                    log.debug(
                        f"The supplied 'technical.duration'-value {duration} could not be converted from "
                        f"seconds to milliseconds. ('cclom:duration' expects ms)"
                    )
                    pass
                spaces["cclom:duration"] = duration
            if "format" in item["lom"]["technical"]:
                spaces["cclom:format"] = item["lom"]["technical"]["format"]
            if "location" in item["lom"]["technical"]:
                # save the first URL as the main URL:
                spaces["ccm:wwwurl"] = item["lom"]["technical"]["location"][0]
                # copy the rest of the URLs to "cclom:location":
                spaces["cclom:location"] = item["lom"]["technical"]["location"]

        if "lifecycle" in item["lom"]:
            for person in item["lom"]["lifecycle"]:
                if "role" not in person:
                    continue
                if not person["role"].lower() in EduSharingConstants.LIFECYCLE_ROLES_MAPPING:
                    log.warning(
                        "The lifecycle role "
                        + person["role"]
                        + " is currently not supported by the edu-sharing connector"
                    )
                    continue
                mapping = EduSharingConstants.LIFECYCLE_ROLES_MAPPING[person["role"].lower()]
                # convert to a vcard string
                firstName = person["firstName"] if "firstName" in person else ""
                lastName = person["lastName"] if "lastName" in person else ""
                title: str = person["title"] if "title" in person else ""
                organization = person["organization"] if "organization" in person else ""
                url = person["url"] if "url" in person else ""
                email = person["email"] if "email" in person else ""
                date = person["date"] if "date" in person else None
                id_gnd: str = person["id_gnd"] if "id_gnd" in person else ""
                id_orcid: str = person["id_orcid"] if "id_orcid" in person else ""
                id_ror: str = person["id_ror"] if "id_ror" in person else ""
                id_wikidata: str = person["id_wikidata"] if "id_wikidata" in person else ""
                address_city: str = person["address_city"] if "address_city" in person else ""
                address_country: str = person["address_country"] if "address_country" in person else ""
                address_postal_code: str = person["address_postal_code"] if "address_postal_code" in person else ""
                address_region: str = person["address_region"] if "address_region" in person else ""
                address_street: str = person["address_street"] if "address_street" in person else ""
                address_type: str = person["address_type"] if "address_type" in person else ""
                # create the vCard object first, then add attributes on-demand / if available
                vcard = vobject.vCard()
                vcard.add("n").value = vobject.vcard.Name(family=lastName, given=firstName)
                vcard.add("fn").value = organization if organization else (firstName + " " + lastName).strip()
                # only the "fn"-attribute is required to serialize the vCard. (all other properties are optional)
                if address_city or address_country or address_postal_code or address_region or address_street:
                    # The vCard v3 "ADR" property is used for physical addresses
                    # (for reference: https://datatracker.ietf.org/doc/html/rfc2426#section-3.2.1)
                    # To set "ADR"-attributes and values, we need to create an "Address"-object first
                    # see: https://github.com/py-vobject/vobject/blob/master/vobject/vcard.py#L54-L66
                    # ToDo: implement "address"-pipeline
                    #  (the vobject package expects a str or list[str] for these properties!)
                    address_object: vobject.vcard.Address = vobject.vcard.Address(street=address_street,
                                                                                  city=address_city,
                                                                                  region=address_region,
                                                                                  code=address_postal_code,
                                                                                  country=address_country)
                    vcard.add("ADR").value = address_object
                    if address_type:
                        # under normal circumstances, we only have to manually check the address types
                        # if we transfer learning objects via "oeh_spdier"
                        # or if a crawler sets the type manually
                        rfc2426_valid_address_types = ["dom", "intl", "postal", "parcel", "home", "work", "pref"]
                        if address_type and isinstance(address_type, str):
                            if address_type in rfc2426_valid_address_types:
                                vcard.adr.type_param = address_type
                        if address_type and isinstance(address_type, list):
                            address_type_clean: list[str] | None = None
                            for at_item in address_type:
                                if at_item in rfc2426_valid_address_types:
                                    address_type_clean.append(at_item)
                            if address_type_clean:
                                vcard.adr.type_param = address_type_clean
                    else:
                        vcard.adr.type_param = ["intl", "postal", "parcel", "work"]  # RFC2426 recommended default value
                if id_gnd:
                    vcard.add("X-GND-URI").value = id_gnd
                if id_orcid:
                    vcard.add("X-ORCID").value = id_orcid
                if id_ror:
                    vcard.add("X-ROR").value = id_ror
                if id_wikidata:
                    vcard.add("X-Wikidata").value = id_wikidata
                if title:
                    vcard.add("title").value = title
                if date:
                    vcard.add("X-ES-LOM-CONTRIBUTE-DATE").value = date.isoformat()
                    if person["role"].lower() == "publisher":
                        spaces["ccm:published_date"] = date.isoformat()
                if organization:
                    vcard.add("org")
                    # fix a bug of split org values
                    vcard.org.behavior = VCardBehavior.defaultBehavior
                    vcard.org.value = organization
                if url:
                    vcard.add("url")
                    vcard.url.value = url
                if email:
                    vcard.add("EMAIL;TYPE=PREF,INTERNET").value = email
                if mapping in spaces:
                    # checking if a vcard already exists for this role: if so, extend the list
                    spaces[mapping].append(vcard.serialize(lineLength=10000))
                    # default of "lineLength" is 75, which is too short for longer URLs. We're intentionally setting an
                    # absurdly long lineLength, so we don't run into the problem where vCARD attributes like 'url' would
                    # get split up with a '\r\n '-string inbetween, which would cause broken URLs in the final vCard
                    # string and therefore broken links in the edu-sharing front-end
                else:
                    spaces[mapping] = [vcard.serialize(lineLength=10000)]

        valuespaceMapping = {
            "accessibilitySummary": "ccm:accessibilitySummary",
            "conditionsOfAccess": "ccm:conditionsOfAccess",
            "containsAdvertisement": "ccm:containsAdvertisement",
            "dataProtectionConformity": "ccm:dataProtectionConformity",
            "discipline": "ccm:taxonid",
            "educationalContext": "ccm:educationalcontext",
            "fskRating": "ccm:fskRating",
            "hochschulfaechersystematik": "ccm:oeh_taxonid_university",
            "intendedEndUserRole": "ccm:educationalintendedenduserrole",
            "languageLevel": "ccm:oeh_languageLevel",
            "learningResourceType": "ccm:educationallearningresourcetype",
            "new_lrt": "ccm:oeh_lrt",
            "oer": "ccm:license_oer",
            "price": "ccm:price",
            "sourceContentType": "ccm:sourceContentType",
            "toolCategory": "ccm:toolCategory",
        }
        for key in item["valuespaces"]:
            spaces[valuespaceMapping[key]] = item["valuespaces"][key]
        # add raw values if the api supports it
        if EduSharing.version["major"] >= 1 and EduSharing.version["minor"] >= 1:
            for key in item["valuespaces_raw"]:
                splitted = valuespaceMapping[key].split(":")
                splitted[0] = "virtual"
                spaces[":".join(splitted)] = item["valuespaces_raw"][key]

        if "educational" in item["lom"]:
            if "description" in item["lom"]["educational"]:
                educational_description: list[str] = item["lom"]["educational"]["description"]
                if educational_description:
                    # ToDo: implement "description"-pipeline (in pipelines.py)
                    spaces["cclom:educational_description"] = educational_description
                pass
            if "typicalAgeRange" in item["lom"]["educational"]:
                tar = item["lom"]["educational"]["typicalAgeRange"]
                if "fromRange" in tar:
                    spaces["ccm:educationaltypicalagerange_from"] = tar["fromRange"]
                if "toRange" in tar:
                    spaces["ccm:educationaltypicalagerange_to"] = tar["toRange"]

        if "course" in item:
            if "course_availability_from" in item["course"]:
                # as of 2024-05-14: "ccm:oeh_event_begin" expects a datetime value
                spaces["ccm:oeh_event_begin"] = item["course"]["course_availability_from"]
            if "course_availability_until" in item["course"]:
                # as of 2024-05-14: "ccm:oeh_event_end" expects a datetime value
                spaces["ccm:oeh_event_end"] = item["course"]["course_availability_until"]
            if "course_description_short" in item["course"]:
                spaces["ccm:oeh_course_description_short"] = item["course"]["course_description_short"]
            if "course_duration" in item["course"]:
                course_duration: int | str | None = item["course"]["course_duration"]
                if (course_duration and isinstance(course_duration, str) and course_duration.isnumeric()
                        or course_duration and isinstance(course_duration, int)):
                    # if course_duration is of type int, we assume it's a value in seconds.
                    # the edu-sharing property 'cclom:typicallearningtime' expects values in ms:
                    course_duration_in_ms: int = int(course_duration) * 1000
                    # the edu-sharing API expects a string value, otherwise we'd encounter pydantic ValidationErrors:
                    course_duration = str(course_duration_in_ms)
                    item["course"]["course_duration"] = course_duration
                    spaces["cclom:typicallearningtime"] = item["course"]["course_duration"]
                else:
                    log.warning(f"Could not transform 'course_duration' {course_duration} to ms. "
                                f"Expected seconds (type: int), but received type {type(course_duration)} instead.")
            if "course_learningoutcome" in item["course"]:
                course_learning_outcome: list[str] = item["course"]["course_learningoutcome"]
                if course_learning_outcome and isinstance(course_learning_outcome, list):
                    # convert the array of strings to a single string, divided by semicolons
                    course_learning_outcome: str = "; ".join(course_learning_outcome)
                if course_learning_outcome and isinstance(course_learning_outcome, str):
                    # edu-sharing expects a string value for this field
                    spaces["ccm:learninggoal"] = course_learning_outcome
            if "course_schedule" in item["course"]:
                spaces["ccm:oeh_course_schedule"] = item["course"]["course_schedule"]
            if "course_url_video" in item["course"]:
                spaces["ccm:oeh_course_url_video"] = item["course"]["course_url_video"]
            if "course_workload" in item["course"]:
                # ToDo: which edu-sharing property should be used for workload per week? (and: which time unit?)
                pass
            pass

        mdsId = env.get("EDU_SHARING_METADATASET", allow_null=True, default="mds_oeh")
        if mdsId != "default":
            spaces["cm:edu_metadataset"] = mdsId
            spaces["cm:edu_forcemetadataset"] = "true"
            log.debug("Using metadataset " + mdsId)
        else:
            log.debug("Using default metadataset")

        for key in spaces:
            if type(spaces[key]) is tuple:
                spaces[key] = list([x for y in spaces[key] for x in y])
            if not type(spaces[key]) is list:
                spaces[key] = [spaces[key]]

<<<<<<< HEAD
=======
        log.debug(f"Transformed item:\n{pprint.pformat(spaces)}")
>>>>>>> e12abb25
        return spaces

    def create_groups_if_not_exists(self, groups, type: CreateGroupType):
        for group in groups:
            if type == EduSharing.CreateGroupType.MediaCenter:
                uuid = EduSharingConstants.GROUP_PREFIX + EduSharingConstants.MEDIACENTER_PREFIX + group
            else:
                uuid = EduSharingConstants.GROUP_PREFIX + group
            if uuid in EduSharing.groupCache:
                log.debug("Group " + uuid + " is existing in cache, no need to create")
                continue
            log.debug("Group " + uuid + " is not in cache, checking consistency...")
            try:
                group = EduSharing.iamApi.get_group(EduSharingConstants.HOME, uuid)
                log.info("Group " + uuid + " was found in edu-sharing (cache inconsistency), no need to create")
                EduSharing.groupCache.append(uuid)
                continue
            except ApiException as e:
                log.info("Group " + uuid + " was not found in edu-sharing, creating it")
                pass

            if type == EduSharing.CreateGroupType.MediaCenter:
                result = EduSharing.mediacenterApi.create_mediacenter(
                    repository=EduSharingConstants.HOME,
                    mediacenter=group,
                    body={"mediacenter": {}, "displayName": group},
                )
                EduSharing.groupCache.append(result["authorityName"])
            else:
                result = EduSharing.iamApi.create_group(repository=EduSharingConstants.HOME, group=group, body={})
                EduSharing.groupCache.append(result["authorityName"])

    def set_node_permissions(self, uuid, item):
        if env.get_bool("EDU_SHARING_PERMISSION_CONTROL", False, True) is False:
            log.debug("Skipping permissions, EDU_SHARING_PERMISSION_CONTROL is set to false")
            return
        if "permissions" in item:
            permissions = {
                "inherited": True,  # let inherited = true to add additional permissions via edu-sharing
                "permissions": [],
            }
            public = item["permissions"]["public"]
            if public is True:
                if "groups" in item["permissions"] or "mediacenters" in item["permissions"]:
                    log.error(
                        "Invalid state detected: Permissions public is set to true but groups or mediacenters are also set. Please use either public = true without groups/mediacenters or public = false and set group/mediacenters. No permissions will be set!"
                    )
                    return
                permissions["permissions"].append(
                    {
                        "authority": {
                            "authorityName": EduSharingConstants.GROUP_EVERYONE,
                            "authorityType": EduSharingConstants.AUTHORITYTYPE_EVERYONE,
                        },
                        "permissions": [
                            EduSharingConstants.PERMISSION_CONSUMER,
                            EduSharingConstants.PERMISSION_CCPUBLISH,
                        ],
                    }
                )
            else:
                # Makes not much sense, may no permissions at all should be set
                # if not 'groups' in item['permissions'] and not 'mediacenters' in item['permissions']:
                #    log.error('Invalid state detected: Permissions public is set to false but neither groups or mediacenters are set. Please use either public = true without groups/mediacenters or public = false and set group/mediacenters. No permissions will be set!')
                #    return
                mergedGroups = []
                if "groups" in item["permissions"]:
                    if "autoCreateGroups" in item["permissions"] and item["permissions"]["autoCreateGroups"] is True:
                        self.create_groups_if_not_exists(
                            item["permissions"]["groups"],
                            EduSharing.CreateGroupType.Regular,
                        )
                    mergedGroups += list(
                        map(
                            lambda x: EduSharingConstants.GROUP_PREFIX + x,
                            item["permissions"]["groups"],
                        )
                    )
                if "mediacenters" in item["permissions"]:
                    if (
                        "autoCreateMediacenters" in item["permissions"]
                        and item["permissions"]["autoCreateMediacenters"] is True
                    ):
                        self.create_groups_if_not_exists(
                            item["permissions"]["mediacenters"],
                            EduSharing.CreateGroupType.MediaCenter,
                        )
                    mergedGroups += list(
                        map(
                            lambda x: EduSharingConstants.GROUP_PREFIX
                            + EduSharingConstants.MEDIACENTER_PROXY_PREFIX
                            + x,
                            item["permissions"]["mediacenters"],
                        )
                    )
                for group in mergedGroups:
                    permissions["permissions"].append(
                        {
                            "authority": {
                                "authorityName": group,
                                "authorityType": EduSharingConstants.AUTHORITYTYPE_GROUP,
                            },
                            "permissions": [
                                EduSharingConstants.PERMISSION_CONSUMER,
                                EduSharingConstants.PERMISSION_CCPUBLISH,
                            ],
                        }
                    )
            if not self.set_permissions(uuid, permissions):
                log.error(
                    "Failed to set permissions, please check that the given groups/mediacenters are existing in the repository or set the autoCreate mode to true"
                )
                log.error(item["permissions"])

    async def insert_item(self, spider, uuid, item):
        async with self._sem:
            # inserting items is controlled with a Semaphore, otherwise we'd get PoolTimeout Exceptions when there's a
            # temporary burst of items that need to be inserted
            node = self.sync_node(spider, "ccm:io", self.transform_item(uuid, spider, item))
            self.set_node_permissions(node["ref"]["id"], item)
            await self.set_node_preview(node["ref"]["id"], item)
            if not await self.set_node_binary_data(node["ref"]["id"], item):
                await self.set_node_text(node["ref"]["id"], item)

    async def update_item(self, spider, uuid, item):
        await self.insert_item(spider, uuid, item)

    @staticmethod
    def init_cookie():
        log.debug("Init edu sharing cookie...")
        settings = get_project_settings()
        auth = requests.get(
            settings.get("EDU_SHARING_BASE_URL") + "rest/authentication/v1/validateSession",
            auth=HTTPBasicAuth(
                settings.get("EDU_SHARING_USERNAME"),
                settings.get("EDU_SHARING_PASSWORD"),
            ),
            headers={"Accept": "application/json"},
        )
        isAdmin = json.loads(auth.text)["isAdmin"]
        log.info("Got edu sharing cookie, admin status: " + str(isAdmin))
        if isAdmin:
            cookies = []
            for cookie in auth.headers["SET-COOKIE"].split(","):
                cookies.append(cookie.split(";")[0])
            EduSharing.cookie = ";".join(cookies)
        return auth

    def init_api_client(self):
        if EduSharing.cookie is None:
            settings = get_project_settings()
            auth = self.init_cookie()
            isAdmin = json.loads(auth.text)["isAdmin"]
            if isAdmin:
                configuration = Configuration()
                configuration.host = settings.get("EDU_SHARING_BASE_URL") + "rest"
                EduSharing.apiClient = ESApiClient(
                    configuration,
                    cookie=EduSharing.cookie,
                    header_name="Accept",
                    header_value="application/json",
                )
                configuration = Configuration()
                configuration.host = settings.get("EDU_SHARING_BASE_URL") + "rest"
                EduSharing.apiClient = ESApiClient(
                    configuration,
                    cookie=EduSharing.cookie,
                    header_name="Accept",
                    header_value="application/json",
                )
                EduSharing.aboutApi = ABOUTApi(EduSharing.apiClient)
                EduSharing.bulkApi = BULKV1Api(EduSharing.apiClient)
                EduSharing.iamApi = IAMV1Api(EduSharing.apiClient)
                EduSharing.mediacenterApi = MEDIACENTERV1Api(EduSharing.apiClient)
                EduSharing.nodeApi = NODEV1Api(EduSharing.apiClient)
                about = EduSharing.aboutApi.about()
                if "services" in about and about["services"]:
                    # edu-sharing API v6.x to v9.1 behavior: look for the BULK v1 API "version"-dict
                    EduSharing.version = \
                        list(filter(lambda x: x["name"] == "BULK", about["services"]))[0]["instances"][0]["version"]
                elif "services" in about and not about["services"] and "version" in about and about["version"]:
                    # edu-sharing API v9.x workaround:
                    # if about["services"] is an empty list (instead of the expected list[dict]),
                    # we're falling back to the about["version"]-dict that might look like this:
                    # {'major': 1, 'minor': 1, 'renderservice': '9.0', 'repository': '9.0'}
                    log.info(f"Failed to retrieve BULK v1 API version from edu-sharing during APi client init: "
                             f"about['services'] was empty (expected: list[dict]). Using about['version'] fallback...")
                    EduSharing.version = about["version"]
                version_str: str = f"{EduSharing.version['major']}.{EduSharing.version['minor']}"
                if (
                    EduSharing.version["major"] != 1
                    or EduSharing.version["minor"] < 0
                    or EduSharing.version["minor"] > 1
                ):
                    raise Exception(f"Given repository API version is unsupported: " + version_str)
                else:
                    log.info("Detected edu-sharing bulk api with version " + version_str)
                if env.get_bool("EDU_SHARING_PERMISSION_CONTROL", False, True) is True:
                    EduSharing.groupCache = list(
                        map(
                            lambda x: x["authorityName"],
                            EduSharing.iamApi.search_groups(EduSharingConstants.HOME, "", max_items=1000000)["groups"],
                        )
                    )
                    log.debug("Built up edu-sharing group cache: {}".format(EduSharing.groupCache))
                    return
                else:
                    return
            log.warning(auth.text)
            raise Exception(
                "Could not authentify as admin at edu-sharing. Please check your settings for repository "
                + settings.get("EDU_SHARING_BASE_URL")
            )

    @staticmethod
    def build_uuid(url):
        return str(uuid.uuid5(uuid.NAMESPACE_URL, url))

    def uuid_exists(self, uuid):
        return False

    def find_item(self, id, spider):
        if not self.enabled:
            return None
        properties = {
            "ccm:replicationsource": [spider.name],
            "ccm:replicationsourceid": [id],
        }
        try:
            response = EduSharing.bulkApi.find(properties)
        except ApiException as e:
            # ToDo:
            #  - find a way to handle statuscode 503 ("Service Temporarily Unavailable") gracefully?
            if e.status == 401:
                # Typically happens when the edu-sharing session cookie is lost and needs to be renegotiated.
                # (edu-sharing error-message: "Admin rights are required for this endpoint")
                log.info(
                    f"ES_CONNECTOR: edu-sharing returned HTTP-statuscode {e.status} for (replicationsourceid "
                    f"'{id}')."
                )
                log.debug(f"(HTTP-Body: '{e.body}\n')" f"Reason: {e.reason}\n" f"HTTP Headers: {e.headers}")
                log.info("ES_CONNECTOR: Re-initializing edu-sharing API Client...")
                self.init_api_client()
                return None
            if e.status == 404:
                try:
                    error_dict: dict = json.loads(e.body)
                    error_name: str = error_dict["error"]
                    if error_name and error_name == "org.edu_sharing.restservices.DAOMissingException":
                        # when there is no already existing node in the edu-sharing repository, edu-sharing returns
                        # a "DAOMissingException". The following debug message is commented out to reduce log-spam:
                        # error_message: str = error_dict["message"]
                        # log.debug(f"ES_CONNECTOR 'find_item': edu-sharing returned HTTP-statuscode 404 "
                        #               f"('{error_message}') for\n '{id}'. \n(This typically means that there was no "
                        #               f"existing node in the edu-sharing repository. Continuing...)")
                        return None
                    else:
                        log.debug(
                            f"ES_CONNECTOR 'find_item': edu-sharing returned HTTP-statuscode {e.status} "
                            f"(replicationsourceid '{id}'):\n"
                            f"HTTP Body: {e.body}\n"
                            f"HTTP Header: {e.headers}"
                        )
                        return None
                except json.JSONDecodeError:
                    log.debug(
                        f"ES_CONNECTOR 'find_item': edu-sharing returned HTTP-statuscode {e.status} "
                        f"(replicationsourceid '{id}'):\n"
                        f"HTTP Body: {e.body}\n"
                        f"HTTP Header: {e.headers}"
                    )
                return None
            else:
                raise e

        properties = response["node"]["properties"]
        if "ccm:replicationsourcehash" in properties and "ccm:replicationsourceuuid" in properties:
            return [
                properties["ccm:replicationsourceuuid"][0],
                properties["ccm:replicationsourcehash"][0],
            ]

    def find_source(self, spider):
        return True

    def create_source(self, spider):
        # src = self.createNode(EduSharing.etlFolder['ref']['id'], 'ccm:map', {'cm:name' : [spider.name]})
        # EduSharing.spiderNodes[spider.name] = src
        # return src
        return None<|MERGE_RESOLUTION|>--- conflicted
+++ resolved
@@ -638,10 +638,7 @@
             if not type(spaces[key]) is list:
                 spaces[key] = [spaces[key]]
 
-<<<<<<< HEAD
-=======
         log.debug(f"Transformed item:\n{pprint.pformat(spaces)}")
->>>>>>> e12abb25
         return spaces
 
     def create_groups_if_not_exists(self, groups, type: CreateGroupType):
