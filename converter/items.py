# -*- coding: utf-8 -*-

# Define here the models for your scraped items
#
# See documentation in:
# https://docs.scrapy.org/en/latest/topics/items.html

from itemloaders.processors import TakeFirst
from scrapy.item import Item, Field
from scrapy.loader import ItemLoader
from w3lib.html import remove_tags, replace_escape_chars


def replace_processor(value):
    if value is not None:
        return replace_escape_chars(remove_tags(value)).strip()
    else:
        return value


class JoinMultivalues(object):
    def __init__(self, separator=" "):
        self.separator = separator

    def __call__(self, values):
        return values


class MutlilangItem(Item):
    key = Field()
    de_DE = Field()


class LomGeneralItem(Item):
    """
    General requirements:

<<<<<<< HEAD
    - 'description'
    - 'keyword'
    - 'title'

    (If neither 'description' nor 'keyword' are provided, the whole item gets dropped by the pipeline.)
    """

    aggregationLevel = Field()
    """Corresponding edu-sharing property: 'cclom:aggregationlevel'"""
    coverage = Field()
    # ToDo: 'coverage' is currently not used; no equivalent edu-sharing property
    description = Field()
    """Corresponding edu-sharing property: 'cclom:general_description'"""
    identifier = Field(output_processor=JoinMultivalues())
    """Corresponding edu-sharing property: 'cclom:general_identifier' """
    keyword = Field(output_processor=JoinMultivalues())
    """Corresponding edu-sharing property: 'cclom:general_keyword'"""
    language = Field(output_processor=JoinMultivalues())
    """Corresponding edu-sharing property: 'cclom:general_language'"""
    structure = Field()
    # ToDo: 'structure' is currently not used; no equivalent edu-sharing property
    title = Field()
    """Corresponding edu-sharing properties: 'cm:title' & 'cclom:title'"""
=======
    - ``description``
    - ``keyword``
    - ``title``

    (If neither ``description`` nor ``keyword`` are provided, the whole item gets dropped by the pipeline.)
    """

    aggregationLevel = Field()
    """Corresponding edu-sharing property: ``cclom:aggregationlevel``"""
    coverage = Field()
    # ToDo: ``coverage`` is currently not used; no equivalent edu-sharing property
    description = Field()
    """Corresponding edu-sharing property: ``cclom:general_description``"""
    identifier = Field(output_processor=JoinMultivalues())
    """Corresponding edu-sharing property: ``cclom:general_identifier`` """
    keyword = Field(output_processor=JoinMultivalues())
    """Corresponding edu-sharing property: ``cclom:general_keyword``"""
    language = Field(output_processor=JoinMultivalues())
    """Corresponding edu-sharing property: ``cclom:general_language``"""
    structure = Field()
    # ToDo: ``structure`` is currently not used; no equivalent edu-sharing property
    title = Field()
    """Corresponding edu-sharing properties: ``cm:title`` & ``cclom:title``"""
>>>>>>> b05228ad


class LomLifecycleItem(Item):
    """
<<<<<<< HEAD
    Depending on the 'role'-value that is chosen for a LomLifecycleItem, values are written to a VCARD-string and mapped
    to either one of these corresponding edu-sharing properties:

    - 'ccm:lifecyclecontributer_publisher'              ('role'-value = 'publisher')
    - 'ccm:lifecyclecontributer_author'                 ('role'-value = 'author')
    - 'ccm:lifecyclecontributer_editor'                 ('role'-value = 'editor')
    - 'ccm:metadatacontributer_creator'                 ('role'-value = 'metadata_creator')
    - 'ccm:metadatacontributer_provider'                ('role'-value = 'metadata_provider')
    - 'ccm:lifecyclecontributer_unknown'                ('role'-value = 'unknown')

    The role 'unknown' is used for contributors in an unknown capacity ("Mitarbeiter").
=======
    Depending on the ``role``-value that is chosen for a LomLifecycleItem, values are written to a VCARD-string and mapped
    to either one of these corresponding edu-sharing properties:

    - ``ccm:lifecyclecontributer_publisher``              (``role``-value = ``publisher``)
    - ``ccm:lifecyclecontributer_author``                 (``role``-value = ``author``)
    - ``ccm:lifecyclecontributer_editor``                 (``role``-value = ``editor``)
    - ``ccm:metadatacontributer_creator``                 (``role``-value = ``metadata_creator``)
    - ``ccm:metadatacontributer_provider``                (``role``-value = ``metadata_provider``)
    - ``ccm:lifecyclecontributer_unknown``                (``role``-value = ``unknown``)

    The role ``unknown`` is used for contributors in an unknown capacity ("Mitarbeiter").
>>>>>>> b05228ad
    """

    date = Field()
    """The (publication) date of a contribution. Date values will be automatically transformed/parsed.
<<<<<<< HEAD
    Corresponding edu-sharing property: 'ccm:published_date'"""
=======
    Corresponding edu-sharing property: ``ccm:published_date``"""
>>>>>>> b05228ad
    email = Field()
    firstName = Field()
    lastName = Field()
    organization = Field()
    role = Field()
    title = Field()
    """The (academic) title of a person. String value will be prefixed to '(title) firstName lastName' and written into
<<<<<<< HEAD
    the vCard-field 'TITLE'.
=======
    the vCard-field ``TITLE``.
>>>>>>> b05228ad
    """
    url = Field()
    uuid = Field()
    id_gnd = Field()
    """The GND identifier (URI) of a PERSON, e.g. "https://d-nb.info/gnd/<identifier>". 
<<<<<<< HEAD
    Values will be written into the vCard namespace 'X-GND-URI'."""
    id_orcid = Field()
    """The ORCID identifier (URI) of a PERSON, e.g. "https://orcid.org/<identifier>". 
    Values will be written into the vCard namespace 'X-ORCID'."""
    id_ror = Field()
    """The ROR identifier (URI) of an ORGANIZATION, e.g. "https://ror.org/<identifier>".
    Values will be written into the vCard namespace 'X-ROR'."""
    id_wikidata = Field()
    """The Wikidata identifier (URI) of an ORGANIZATION, e.g. "https://www.wikidata.org/wiki/<identifier>". 
    Values will be written into the vCard namespace 'X-Wikidata'."""
=======
    Values will be written into the vCard namespace ``X-GND-URI``."""
    id_orcid = Field()
    """The ORCID identifier (URI) of a PERSON, e.g. "https://orcid.org/<identifier>". 
    Values will be written into the vCard namespace ``X-ORCID``."""
    id_ror = Field()
    """The ROR identifier (URI) of an ORGANIZATION, e.g. "https://ror.org/<identifier>".
    Values will be written into the vCard namespace ``X-ROR``."""
    id_wikidata = Field()
    """The Wikidata identifier (URI) of an ORGANIZATION, e.g. "https://www.wikidata.org/wiki/<identifier>". 
    Values will be written into the vCard namespace ``X-Wikidata``."""
>>>>>>> b05228ad
    address_city = Field()
    """vCard v3 "ADR"-attribute for city strings."""
    address_country = Field()
    """vCard v3 "ADR"-attribute for country strings."""
    address_postal_code = Field()
    """vCard v3 "ADR"-attribute for postal code strings."""
    address_region = Field()
    """vCard v3 "ADR"-attribute for region strings."""
    address_street = Field()
    """vCard v3 "ADR"-attribute for street strings."""
    address_type = Field(output_processor=JoinMultivalues())
    """vCard v3 "ADR"-attribute type. Expects a single string or a list[str] from the following values:
    ["dom", "intl", "postal", "parcel", "home", "work", "pref"]"""


class LomTechnicalItem(Item):
    duration = Field()
    """Duration of the element (e.g. for video or audio content). Supported formats for automatic transforming include 
    seconds, HH:MM:SS and ISO 8601 duration (PT0H0M0S).
<<<<<<< HEAD
    Corresponding edu-sharing property: 'cclom:duration'"""
    format = Field()
    """'format' expects MIME-type as a string, e.g. "text/html" or "video/mp4".
    Corresponding edu-sharing property: 'cclom:format'"""
    installationRemarks = Field()
    # ToDo: 'installationRemarks' is an unused field
    location = Field(output_processor=JoinMultivalues())
    """URI/location of the element; multiple values are supported. 
    The first entry is the primary location, while all others are secondary locations.
    Corresponding edu-sharing properties: 'ccm:wwwurl' & 'cclom:location'"""
=======
    Corresponding edu-sharing property: ``cclom:duration``"""
    format = Field()
    """``format`` expects MIME-type as a string, e.g. "text/html" or "video/mp4".
    Corresponding edu-sharing property: ``cclom:format``"""
    installationRemarks = Field()
    # ToDo: ``installationRemarks`` is an unused field
    location = Field(output_processor=JoinMultivalues())
    """URI/location of the element; multiple values are supported. 
    The first entry is the primary location, while all others are secondary locations.
    Corresponding edu-sharing properties: ``ccm:wwwurl`` & ``cclom:location``"""
>>>>>>> b05228ad
    otherPlatformRequirements = Field()
    # ToDo: LOM.technical attribute 'otherPlatformRequirements' has no equivalent property in edu-sharing (and has never
    #  been provided by any of the crawled APIs, yet.
    requirement = Field()
    # ToDo: LOM.technical attribute 'requirement' has no equivalent property in edu-sharing
    size = Field()
    """Content size in bytes. (The value is automatically calculated by the edu-sharing back-end)
<<<<<<< HEAD
    Corresponding edu-sharing property: 'cclom:size'"""
=======
    Corresponding edu-sharing property: ``cclom:size``"""
>>>>>>> b05228ad


class LomAgeRangeItem(Item):
    fromRange = Field()
<<<<<<< HEAD
    """Corresponding edu-sharing property: 'ccm:educationaltypicalagerange_from'"""
    toRange = Field()
    """Corresponding edu-sharing property: 'ccm:educationaltypicalagerange_to"""
=======
    """Corresponding edu-sharing property: ``ccm:educationaltypicalagerange_from``"""
    toRange = Field()
    """Corresponding edu-sharing property: ``ccm:educationaltypicalagerange_to``"""
>>>>>>> b05228ad


class LomEducationalItem(Item):
    """
<<<<<<< HEAD
    Item modeled after LOM-DE "Educational". Attention: Some fields which originally appear in "educational" are handled
    by "ValuespaceItem" instead because of vocabularies which need to be mapped.

    Please DO NOT use/fill the following fields here in "educational", but rather use them in ValuespaceItem:

    - intendedEndUserRole       (see: 'valuespaces.intendedEndUserRole')
    - learningResourceType      (see: 'valuespaces.learningResourceType')
    - context                   (see: 'valuespaces.educationalContext')
    """

    description = Field(output_processor=JoinMultivalues())
    """Corresponding edu-sharing property: 'cclom:educational_description'"""
    difficulty = Field()
    """Corresponding edu-sharing property: 'ccm:educationaldifficulty'"""
    # ToDo: 'ccm:educationaldifficulty' is currently not used in edu-sharing / WLO
=======
    Item modeled after LOM-DE "Educational". Attention: Some fields that originally appear in "educational" are handled
    by ``ValuespaceItem`` instead because of vocabularies which need to be mapped.

    Please DO NOT use/fill the following fields here in "educational", but rather use them in ``ValuespaceItem``:

    - ``intendedEndUserRole``       (see: ``valuespaces.intendedEndUserRole``)
    - ``learningResourceType``      (see: ``valuespaces.learningResourceType``)
    - ``context``                   (see: ``valuespaces.educationalContext``)
    """

    description = Field(output_processor=JoinMultivalues())
    """Corresponding edu-sharing property: ``cclom:educational_description``"""
    difficulty = Field()
    """Corresponding edu-sharing property: ``ccm:educationaldifficulty``"""
    # ToDo: ``ccm:educationaldifficulty`` is currently not used in edu-sharing / WLO
>>>>>>> b05228ad
    #  - either use this field or get rid of it
    intendedEndUserRole = Field(serializer=MutlilangItem, output_processor=JoinMultivalues())
    # Please use valuespaces.intendedEndUserRole instead!
    interactivityLevel = Field()
<<<<<<< HEAD
    # ToDo: 'interactivityLevel' is currently not used anywhere in edu-sharing
    interactivityType = Field()
    """Corresponding edu-sharing property: 'ccm:educationalinteractivitytype'"""
    # ToDo: 'ccm:educationalinteractivitytype' is currently not used anywhere in edu-sharing
    language = Field(output_processor=JoinMultivalues())
    # ToDo: "Educational language" seems to be unused in edu-sharing.
    semanticDensity = Field()
    # ToDo: 'semanticDensity' is not used anywhere and there doesn't appear to be an edu-sharing property for it
    typicalAgeRange = Field(serializer=LomAgeRangeItem)
    """See LomAgeRangeItem. Corresponding edu-sharing properties: 
    'ccm:educationaltypicalagerange_from' & 'ccm:educationaltypicalagerange_to'"""
    typicalLearningTime = Field()
    """Corresponding edu-sharing property: 'cclom:typicallearningtime' (expects values in ms!)"""
=======
    # ToDo: ``interactivityLevel`` is currently not used anywhere in edu-sharing
    interactivityType = Field()
    """Corresponding edu-sharing property: ``ccm:educationalinteractivitytype``"""
    # ToDo: ``ccm:educationalinteractivitytype`` is currently not used anywhere in edu-sharing
    language = Field(output_processor=JoinMultivalues())
    # ToDo: "Educational language" seems to be unused in edu-sharing.
    semanticDensity = Field()
    # ToDo: ``semanticDensity`` is not used anywhere and there doesn't appear to be an edu-sharing property for it
    typicalAgeRange = Field(serializer=LomAgeRangeItem)
    """See LomAgeRangeItem. Corresponding edu-sharing properties: 
    ``ccm:educationaltypicalagerange_from`` & ``ccm:educationaltypicalagerange_to``"""
    typicalLearningTime = Field()
    """Corresponding edu-sharing property: ``cclom:typicallearningtime`` (expects values in ms!)"""
>>>>>>> b05228ad


# please use the seperate license data
# class LomRightsItem(Item):
# cost = Field()
# coyprightAndOtherRestrictions = Field()
# description = Field()


class LomClassificationItem(Item):
    """
    LOM "Classification"-specific metadata.
    (see: LOM-DE specifications: "Classification"-category)
    """

    cost = Field()
<<<<<<< HEAD
    # ToDo: no equivalent property in edu-sharing, might be obsolete (see: 'valuespaces.price')
    description = Field()
    # ToDo: LOM classification 'description' has no equivalent property in edu-sharing
    keyword = Field()
    # ToDo: 'ccm:classification_keyword' currently not used in edu-sharing
    purpose = Field()
    # ToDo: 'ccm:classification_purpose' not actively used in edu-sharing?
    taxonPath = Field(output_processor=JoinMultivalues())
    # ToDo: LOM classification 'taxonPath' has no equivalent property in edu-sharing, might be obsolete
=======
    # ToDo: no equivalent property in edu-sharing, might be obsolete (see: ``valuespaces.price``)
    description = Field()
    # ToDo: LOM classification ``description`` has no equivalent property in edu-sharing
    keyword = Field()
    # ToDo: ``ccm:classification_keyword`` currently not used in edu-sharing
    purpose = Field()
    # ToDo: ``ccm:classification_purpose`` not actively used in edu-sharing?
    taxonPath = Field(output_processor=JoinMultivalues())
    # ToDo: LOM classification ``taxonPath`` has no equivalent property in edu-sharing, might be obsolete
>>>>>>> b05228ad


class LomBaseItem(Item):
    """
    LomBaseItem provides the nested structure for LOM (Sub-)Elements. No metadata is saved here.
    (Please check the specific class definitions of the nested Items for more information.)
    """

    classification = Field(serializer=LomClassificationItem)
    educational = Field(serializer=LomEducationalItem)
    general = Field(serializer=LomGeneralItem)
    lifecycle = Field(serializer=LomLifecycleItem, output_processor=JoinMultivalues())
    # rights = Field(serializer=LomRightsItem)
    technical = Field(serializer=LomTechnicalItem)


class ResponseItem(Item):
    """
    Attributes of ResponseItem are populated by either Playwright or Splash when an item is processed by the pipelines.
    """

    cookies = Field()
<<<<<<< HEAD
    # ToDo: 'cookies' are not stored in edu-sharing. This field might be obsolete.
    headers = Field()
    # ToDo: 'headers' are not stored in edu-sharing. This field might be obsolete.
    har = Field()
    # ToDo: 'har' logs are not stored in edu-sharing. This field might be obsolete.
    html = Field()
    # ToDo: The 'raw' HTML body is not stored in edu-sharing at the moment. This field might become relevant in the
    #  future, but as of 2024-03-15 we can only store one "textContent" per item via the edu-sharing API.
    #  (see: 'ResponseItem.text')
    status = Field()
    # ToDo: the HTTP status code is not stored in edu-sharing. This field might be obsolete.
    text = Field()
    """Corresponding ElasticSearch (!) property: 'content.fulltext'. (The 'full text' of an item is only used for 
    indexing purposes and not readily available as an edu-sharing property!)"""
    url = Field()
    # ToDo: This field might be obsolete. URL(s) of items are stored within 'LomTechnicalItem.location'!
=======
    # ToDo: ``cookies`` are not stored in edu-sharing. This field might be obsolete.
    headers = Field()
    # ToDo: ``headers`` are not stored in edu-sharing. This field might be obsolete.
    har = Field()
    # ToDo: ``har`` logs are not stored in edu-sharing. This field might be obsolete.
    html = Field()
    # ToDo: The ``raw`` HTML body is not stored in edu-sharing at the moment. This field might become relevant in the
    #  future, but as of 2024-03-15 we can only store one "textContent" per item via the edu-sharing API.
    #  (see: ``ResponseItem.text``)
    status = Field()
    # ToDo: the HTTP status code is not stored in edu-sharing. This field might be obsolete.
    text = Field()
    """Corresponding ElasticSearch (!) property: ``content.fulltext``. (The ``full text`` of an item is only used for 
    indexing purposes and not readily available as an edu-sharing property!)"""
    url = Field()
    # ToDo: This field might be obsolete. URL(s) of items are stored within ``LomTechnicalItem.location``!
>>>>>>> b05228ad


class ValuespaceItem(Item):
    """
    Values provided for attributes of ValuespaceItem are mapped against OEH (SKOS) vocabularies before saving them to
    edu-sharing. (see: https://github.com/openeduhub/oeh-metadata-vocabs)
    """

    accessibilitySummary = Field(output_processor=JoinMultivalues())
<<<<<<< HEAD
    """Corresponding edu-sharing property: 'ccm:accessibilitysummary'"""
    conditionsOfAccess = Field(output_processor=JoinMultivalues())
    """Corresponding edu-sharing property: 'ccm:conditionsOfAccess'"""
    containsAdvertisement = Field(output_processor=JoinMultivalues())
    """Corresponding edu-sharing property: 'ccm:containsAdvertisement'"""
    dataProtectionConformity = Field(output_processor=JoinMultivalues())
    """Corresponding edu-sharing property: 'ccm:dataProtectionConformity'"""
    discipline = Field(output_processor=JoinMultivalues())
    """Corresponding edu-sharing property: 'ccm:taxonid'"""
    educationalContext = Field(output_processor=JoinMultivalues())
    """Corresponding edu-sharing property: 'ccm:educationalcontext'"""
    fskRating = Field(output_processor=JoinMultivalues())
    """Corresponding edu-sharing property: 'ccm:fskRating'"""
    hochschulfaechersystematik = Field(output_processor=JoinMultivalues())
    """Corresponding edu-sharing property: 'ccm:oeh_taxonid_university"""
    intendedEndUserRole = Field(output_processor=JoinMultivalues())
    """Corresponding edu-sharing property: 'ccm:intendedEndUserRole'"""
    languageLevel = Field(output_processor=JoinMultivalues())
    """Corresponding edu-sharing property: 'ccm:oeh_languageLevel"""
    learningResourceType = Field(output_processor=JoinMultivalues())
    """Corresponding edu-sharing property: 'ccm:educationallearningresourcetype'"""
    new_lrt = Field(output_processor=JoinMultivalues())
    """Corresponding edu-sharing property: 'ccm:oeh_lrt'"""
    oer = Field(output_processor=JoinMultivalues())
    """Corresponding edu-sharing property: 'ccm:license_oer'"""
    price = Field(output_processor=JoinMultivalues())
    """Corresponding edu-sharing property: 'ccm:price'"""
    sourceContentType = Field(output_processor=JoinMultivalues())
    """Corresponding edu-sharing property: 'ccm:sourceContentType'"""
    # ToDo: sourceContentType is no longer used in edu-sharing
    # DO NOT SET this field in crawlers for individual materials!
    toolCategory = Field(output_processor=JoinMultivalues())
    """Corresponding edu-sharing property: 'ccm:toolCategory'"""
=======
    """Corresponding edu-sharing property: ``ccm:accessibilitysummary``"""
    conditionsOfAccess = Field(output_processor=JoinMultivalues())
    """Corresponding edu-sharing property: ``ccm:conditionsOfAccess``"""
    containsAdvertisement = Field(output_processor=JoinMultivalues())
    """Corresponding edu-sharing property: ``ccm:containsAdvertisement``"""
    dataProtectionConformity = Field(output_processor=JoinMultivalues())
    """Corresponding edu-sharing property: ``ccm:dataProtectionConformity``"""
    discipline = Field(output_processor=JoinMultivalues())
    """Corresponding edu-sharing property: ``ccm:taxonid``"""
    educationalContext = Field(output_processor=JoinMultivalues())
    """Corresponding edu-sharing property: ``ccm:educationalcontext``"""
    fskRating = Field(output_processor=JoinMultivalues())
    """Corresponding edu-sharing property: ``ccm:fskRating``"""
    hochschulfaechersystematik = Field(output_processor=JoinMultivalues())
    """Corresponding edu-sharing property: ``ccm:oeh_taxonid_university``"""
    intendedEndUserRole = Field(output_processor=JoinMultivalues())
    """Corresponding edu-sharing property: ``ccm:educationalintendedenduserrole``"""
    languageLevel = Field(output_processor=JoinMultivalues())
    """Corresponding edu-sharing property: ``ccm:oeh_languageLevel``"""
    learningResourceType = Field(output_processor=JoinMultivalues())
    """Corresponding edu-sharing property: ``ccm:educationallearningresourcetype``"""
    new_lrt = Field(output_processor=JoinMultivalues())
    """Corresponding edu-sharing property: ``ccm:oeh_lrt``"""
    oer = Field(output_processor=JoinMultivalues())
    """Corresponding edu-sharing property: ``ccm:license_oer``"""
    price = Field(output_processor=JoinMultivalues())
    """Corresponding edu-sharing property: ``ccm:price``"""
    sourceContentType = Field(output_processor=JoinMultivalues())
    """Corresponding edu-sharing property: ``ccm:sourceContentType``"""
    # ToDo: sourceContentType is no longer used in edu-sharing
    # DO NOT SET this field in crawlers for individual materials!
    toolCategory = Field(output_processor=JoinMultivalues())
    """Corresponding edu-sharing property: ``ccm:toolCategory``"""
>>>>>>> b05228ad


class LicenseItem(Item):
    """
    Metadata provided within LicenseItem is used to recognize and map specific licenses to edu-sharing's corresponding
    properties. To make sure that licenses are properly recognized by edu-sharing, make sure to provide a valid
<<<<<<< HEAD
    'url'-string and if that's not possible, set a correct 'internal'-constant. (see: constants.py)
=======
    ``url``-string and if that's not possible, set a correct ``internal``-constant. (see: constants.py)
>>>>>>> b05228ad
    """

    author = Field(output_processor=JoinMultivalues())
    """An author freetext string. (Basically, how the author should be named in case this is a 'CC-BY'-license.
<<<<<<< HEAD
    Corresponding edu-sharing property: 'ccm:author_freetext'"""
    description = Field()
    """A custom, free-text license description. Will only be used if the 'internal'-attribute (see: constants.py) is set 
    to 'CUSTOM'.
    Corresponding edu-sharing property: 'cclom:rights_description'"""
    expirationDate = Field()
    """A date at which any content license expires and the content shouldn't be delivered anymore.
    Corresponding edu-sharing property: 'ccm:license_to'"""
    internal = Field()
    """An internal (edu-sharing) constant for this license.
    Corresponding edu-sharing property: 'ccm:commonlicense_key'"""
    oer = Field()
    """A value of OerType (if empty, will be mapped via the given url or internal value).
    Corresponding edu-sharing property: 'ccm:oer'"""
    url = Field()
    """Expects a URL (String) to a license description.
    Gets mapped to two corresponding edu-sharing properties: 'ccm:commonlicense_key' & 'ccm:commonlicense_version'"""
=======
    Corresponding edu-sharing property: ``ccm:author_freetext``"""
    description = Field()
    """A custom, free-text license description. Will only be used if the ``internal``-attribute (see: constants.py) is set 
    to ``CUSTOM``.
    Corresponding edu-sharing property: ``cclom:rights_description``"""
    expirationDate = Field()
    """A date at which any content license expires and the content shouldn't be delivered anymore.
    Corresponding edu-sharing property: ``ccm:license_to``"""
    internal = Field()
    """An internal (edu-sharing) constant for this license.
    Corresponding edu-sharing property: ``ccm:commonlicense_key``"""
    oer = Field()
    """A value of OerType (if empty, will be mapped via the given url or internal value).
    Corresponding edu-sharing property: ``ccm:oer``"""
    url = Field()
    """Expects a URL (type: ``str``) to a license description.
    Gets mapped to two corresponding edu-sharing properties: ``ccm:commonlicense_key`` & ``ccm:commonlicense_version``"""
>>>>>>> b05228ad


class PermissionItem(Item):
    """
    PermissionItem sets the edu-sharing permissions for a crawled item.
    """

    autoCreateGroups = Field()
    """Should global groups be created if they don't already exist"""
    autoCreateMediacenters = Field()
    """Should media centers be created if they don't already exist"""
    groups = Field(output_processor=JoinMultivalues())
    """Global Groups that should have access to this object"""
    mediacenters = Field(output_processor=JoinMultivalues())
    """Mediacenters that should have access to this object"""
    public = Field()
<<<<<<< HEAD
    """Determines if this item should be 'public' (= accessible by anyone)"""
=======
    """Determines if this item should be ``public`` (= accessible by anyone)"""
>>>>>>> b05228ad


class CourseItem(Item):
    """
    BIRD-specific metadata properties intended only for courses.
    """
<<<<<<< HEAD
    course_availability_from = Field()
    """Corresponding edu-sharing property: 'ccm:oeh_event_begin' (expects ISO datetime string)"""
    course_availability_until = Field()
    """Corresponding edu-sharing property: 'ccm:oeh_event_end' (expects ISO datetime string)"""
    course_description_short = Field()
    """Corresponding edu-sharing property: 'ccm:oeh_course_description_short'"""
    course_duration = Field()
    """Expects a duration in seconds. 
    Corresponding edu-sharing property: 'cclom:typicallearningtime'.
    (ATTENTION: edu-sharing expects 'cclom:typicallearningtime'-values (type: int) in milliseconds! 
    -> the es_connector will handle transformation from s to ms.)"""
    course_learningoutcome = Field(output_processor=JoinMultivalues())
    """Describes "Lernergebnisse" or "learning objectives". (Expects a string, with or without HTML-formatting!)
    Corresponding edu-sharing property: 'ccm:learninggoal'"""
    course_schedule = Field()
    """Describes the schedule of a course ("Kursablauf"). (Expects a string, with or without HTML-formatting!)
    Corresponding edu-sharing property: 'ccm:oeh_course_schedule'."""
    course_url_video = Field()
    """URL of a course-specific trailer- or teaser-video.
    Corresponding edu-sharing property: 'ccm:oeh_course_url_video'"""
=======

    course_availability_from = Field()
    """Corresponding edu-sharing property: ``ccm:oeh_event_begin`` (expects ISO datetime string)"""
    course_availability_until = Field()
    """Corresponding edu-sharing property: ``ccm:oeh_event_end`` (expects ISO datetime string)"""
    course_description_short = Field()
    """Corresponding edu-sharing property: ``ccm:oeh_course_description_short``"""
    course_duration = Field()
    """Expects a duration in seconds. 
    Corresponding edu-sharing property: ``cclom:typicallearningtime``.
    (ATTENTION: edu-sharing expects ``cclom:typicallearningtime``-values (type: int) in milliseconds! 
    -> the es_connector will handle transformation from s to ms.)"""
    course_learningoutcome = Field(output_processor=JoinMultivalues())
    """Describes "Lernergebnisse" or "learning objectives". (Expects a string, with or without HTML-formatting!)
    Corresponding edu-sharing property: ``ccm:learninggoal``"""
    course_schedule = Field()
    """Describes the schedule of a course ("Kursablauf"). (Expects a string, with or without HTML-formatting!)
    Corresponding edu-sharing property: ``ccm:oeh_course_schedule``."""
    course_url_video = Field()
    """URL of a course-specific trailer- or teaser-video.
    Corresponding edu-sharing property: ``ccm:oeh_course_url_video``"""
>>>>>>> b05228ad
    course_workload = Field()
    """Describes the workload per week."""
    # ToDo: confirm where "workload" values should be saved within edu-sharing


class BaseItem(Item):
    """
<<<<<<< HEAD
    BaseItem provides the basic data structure for any crawled item.

    BaseItem requirements:
    - 'sourceId'
    - 'hash'

    Expected Items to be nested within BaseItem:
    - LicenseItem
    - LomBaseItem
    - PermissionItem
    - ResponseItem
    - ValuespaceItem
    """

=======
    ``BaseItem`` provides the basic data structure for any crawled item.

    ``BaseItem`` requirements:

    - ``sourceId``
    - ``hash``

    Expected Items to be nested within BaseItem:

    - ``LicenseItem``
    - ``LomBaseItem``
    - ``PermissionItem``
    - ``ResponseItem``
    - ``ValuespaceItem``
    """

    ai_allow_usage = Field()
    """Stores a ``bool``-value to keep track of items that are allowed to be used in AI training. 
    Corresponding edu-sharing property: ``ccm:ai_allow_usage``"""
>>>>>>> b05228ad
    binary = Field()
    """Binary data which should be uploaded to edu-sharing (= raw data, e.g. ".pdf"-files)."""
    collection = Field(output_processor=JoinMultivalues())
    """id of edu-sharing collections this entry should be placed into"""
    course = Field(serializer=CourseItem)
    custom = Field()
    """A field for custom data which can be used by the target transformer to store data in the native format 
<<<<<<< HEAD
    (i.e. 'ccm:'/'cclom:'-properties in edu-sharing)."""
    fulltext = Field()
    """The 'fulltext'-attribute gets populated by a 'ResponseItem.text'-call in the pipelines and is stored in the 
    ElasticSearch index within the 'content.fulltext' property."""
    hash = Field()
    """Corresponding edu-sharing property: 'ccm:replicationsourcehash'"""
    lastModified = Field()
    # ToDo: 'lastModified' doesn't appear to be mapped to any edu-sharing property
=======
    (i.e. ``ccm:``/``cclom:``-properties in edu-sharing)."""
    fulltext = Field()
    """The ``fulltext``-attribute gets populated by a ``ResponseItem.text``-call in the pipelines and is stored in the 
    ElasticSearch index within the ``content.fulltext`` property."""
    hash = Field()
    """Corresponding edu-sharing property: ``ccm:replicationsourcehash``"""
    lastModified = Field()
    # ToDo: ``lastModified`` doesn't appear to be mapped to any edu-sharing property
>>>>>>> b05228ad
    license = Field(serializer=LicenseItem)
    lom = Field(serializer=LomBaseItem)
    notes = Field()
    """Editorial notes (e.g. as used in edu-sharing between editors (WLO: "FachredakteurInnen")).
<<<<<<< HEAD
    Corresponding edu-sharing property: 'ccm:notes'"""
    origin = Field()
    """In case an item was fetched from a "referatorium", the real origin name may be included here.
    Corresponding edu-sharing property: 'ccm:replicationsourceorigin'"""
=======
    Corresponding edu-sharing property: ``ccm:notes``"""
    origin = Field()
    """In case an item was fetched from a "referatorium", the real origin name may be included here.
    Corresponding edu-sharing property: ``ccm:replicationsourceorigin``"""
>>>>>>> b05228ad
    # 'origin' is currently used to create crawler subfolders in edu-sharing's workspace view:
    # e.g.: "SYNC_OBJ/<crawler_name>/<origin-value>/..."
    permissions = Field(serializer=PermissionItem)
    """edu-sharing permissions (access rights) for this entry"""
    publisher = Field()
    # ToDo: publisher is implemented as a part of Lifecycle. This field isn't used anywhere, is most probably an
    #  oversight and should be deleted.
    ranking = Field()
    # ToDo: ranking isn't used anywhere, might be obsolete
    response = Field(serializer=ResponseItem)
    sourceId = Field()
<<<<<<< HEAD
    """Corresponding edu-sharing property: 'ccm:replicationsourceid'"""
    status = Field()
    """Status information of a given node, i.e. activated or deactivated.
    Corresponding edu-sharing property: 'ccm:editorial_state'"""
    thumbnail = Field()
    """Expects a thumbnail URL which in turn is consumed by the thumbnail pipeline. If a valid URL is provided,
    the resulting 'thumbnail'-dictionary consists of 3 key-value pairs after completion:
    - 'mimetype'    mimetype (String)
    - 'small'       image data in base64
    - 'large'       image data in base64"""
    uuid = Field()
    """Explicit uuid of the target element. 
    Please ONLY set this manually IF you actually know the uuid of the internal document!
    Corresponding edu-sharing property: 'ccm:replicationsourceuuid'"""
    valuespaces = Field(serializer=ValuespaceItem)
    """All items which are based on (SKOS) based valuespaces vocabularies. 
    The ProcessValuespacePipeline will automatically convert items inside here."""
    valuespaces_raw = Field(serializer=ValuespaceItem)
    """This item is only used by the ProcessValuespacePipeline and holds the ""raw"" data which were given to the 
    valuespaces. Please DO NOT use it within normal crawlers"""
    screenshot_bytes = Field()
    """screenshot_bytes is a (temporary) field that gets deleted after the thumbnail pipeline processed its byte-data"""
=======
    """Corresponding edu-sharing property: ``ccm:replicationsourceid``"""
    status = Field()
    """Status information of a given node, i.e. activated or deactivated.
    Corresponding edu-sharing property: ``ccm:editorial_state``"""
    thumbnail = Field()
    """Expects a thumbnail URL which in turn is consumed by the thumbnail pipeline. If a valid URL is provided,
    the resulting ``thumbnail``-dictionary consists of 3 key-value pairs after completion:
    
    - ``mimetype``:    mimetype (String)
    - ``small``:       image data in base64
    - ``large``:       image data in base64"""
    uuid = Field()
    """Explicit uuid of the target element. 
    Please ONLY set this manually IF you actually know the uuid of the internal document!
    Corresponding edu-sharing property: ``ccm:replicationsourceuuid``"""
    valuespaces = Field(serializer=ValuespaceItem)
    """All items which are based on (SKOS) based valuespaces vocabularies. 
    The ``ProcessValuespacePipeline`` will automatically convert items inside here."""
    valuespaces_raw = Field(serializer=ValuespaceItem)
    """This item is only used by the ``ProcessValuespacePipeline`` and holds the "raw" data which were given to the 
    valuespaces. Please DO NOT use it within normal crawlers"""
    screenshot_bytes = Field()
    """``screenshot_bytes`` is a (temporary) field that gets deleted after the thumbnail pipeline processed its byte-data"""
>>>>>>> b05228ad


class BaseItemLoader(ItemLoader):
    default_item_class = BaseItem
    # default_input_processor = MapCompose(replace_processor)
    default_output_processor = TakeFirst()


class CourseItemLoader(ItemLoader):
    default_item_class = CourseItem
    default_output_processor = TakeFirst()


class MutlilangItemLoader(ItemLoader):
    default_item_class = MutlilangItem
    default_output_processor = TakeFirst()


class ValuespaceItemLoader(ItemLoader):
    default_item_class = ValuespaceItem
    default_output_processor = TakeFirst()


class LicenseItemLoader(ItemLoader):
    default_item_class = LicenseItem
    default_output_processor = TakeFirst()


class LomBaseItemloader(ItemLoader):
    default_item_class = LomBaseItem
    default_output_processor = TakeFirst()


class ResponseItemLoader(ItemLoader):
    default_item_class = ResponseItem
    default_output_processor = TakeFirst()


class LomGeneralItemloader(ItemLoader):
    default_item_class = LomGeneralItem
    default_output_processor = TakeFirst()


class LomLifecycleItemloader(ItemLoader):
    default_item_class = LomLifecycleItem
    default_output_processor = TakeFirst()


class LomTechnicalItemLoader(ItemLoader):
    default_item_class = LomTechnicalItem
    default_output_processor = TakeFirst()


class LomAgeRangeItemLoader(ItemLoader):
    default_item_class = LomAgeRangeItem
    default_output_processor = TakeFirst()


class LomEducationalItemLoader(ItemLoader):
    default_item_class = LomEducationalItem
    default_output_processor = TakeFirst()


# class LomRightsItemLoader(ItemLoader):
#    default_item_class = LomRightsItem
#    default_output_processor = TakeFirst()
class LomClassificationItemLoader(ItemLoader):
    default_item_class = LomClassificationItem
    default_output_processor = TakeFirst()


class PermissionItemLoader(ItemLoader):
    default_item_class = PermissionItem
    default_output_processor = TakeFirst()<|MERGE_RESOLUTION|>--- conflicted
+++ resolved
@@ -35,31 +35,6 @@
     """
     General requirements:
 
-<<<<<<< HEAD
-    - 'description'
-    - 'keyword'
-    - 'title'
-
-    (If neither 'description' nor 'keyword' are provided, the whole item gets dropped by the pipeline.)
-    """
-
-    aggregationLevel = Field()
-    """Corresponding edu-sharing property: 'cclom:aggregationlevel'"""
-    coverage = Field()
-    # ToDo: 'coverage' is currently not used; no equivalent edu-sharing property
-    description = Field()
-    """Corresponding edu-sharing property: 'cclom:general_description'"""
-    identifier = Field(output_processor=JoinMultivalues())
-    """Corresponding edu-sharing property: 'cclom:general_identifier' """
-    keyword = Field(output_processor=JoinMultivalues())
-    """Corresponding edu-sharing property: 'cclom:general_keyword'"""
-    language = Field(output_processor=JoinMultivalues())
-    """Corresponding edu-sharing property: 'cclom:general_language'"""
-    structure = Field()
-    # ToDo: 'structure' is currently not used; no equivalent edu-sharing property
-    title = Field()
-    """Corresponding edu-sharing properties: 'cm:title' & 'cclom:title'"""
-=======
     - ``description``
     - ``keyword``
     - ``title``
@@ -83,24 +58,10 @@
     # ToDo: ``structure`` is currently not used; no equivalent edu-sharing property
     title = Field()
     """Corresponding edu-sharing properties: ``cm:title`` & ``cclom:title``"""
->>>>>>> b05228ad
 
 
 class LomLifecycleItem(Item):
     """
-<<<<<<< HEAD
-    Depending on the 'role'-value that is chosen for a LomLifecycleItem, values are written to a VCARD-string and mapped
-    to either one of these corresponding edu-sharing properties:
-
-    - 'ccm:lifecyclecontributer_publisher'              ('role'-value = 'publisher')
-    - 'ccm:lifecyclecontributer_author'                 ('role'-value = 'author')
-    - 'ccm:lifecyclecontributer_editor'                 ('role'-value = 'editor')
-    - 'ccm:metadatacontributer_creator'                 ('role'-value = 'metadata_creator')
-    - 'ccm:metadatacontributer_provider'                ('role'-value = 'metadata_provider')
-    - 'ccm:lifecyclecontributer_unknown'                ('role'-value = 'unknown')
-
-    The role 'unknown' is used for contributors in an unknown capacity ("Mitarbeiter").
-=======
     Depending on the ``role``-value that is chosen for a LomLifecycleItem, values are written to a VCARD-string and mapped
     to either one of these corresponding edu-sharing properties:
 
@@ -112,16 +73,11 @@
     - ``ccm:lifecyclecontributer_unknown``                (``role``-value = ``unknown``)
 
     The role ``unknown`` is used for contributors in an unknown capacity ("Mitarbeiter").
->>>>>>> b05228ad
     """
 
     date = Field()
     """The (publication) date of a contribution. Date values will be automatically transformed/parsed.
-<<<<<<< HEAD
-    Corresponding edu-sharing property: 'ccm:published_date'"""
-=======
     Corresponding edu-sharing property: ``ccm:published_date``"""
->>>>>>> b05228ad
     email = Field()
     firstName = Field()
     lastName = Field()
@@ -129,28 +85,12 @@
     role = Field()
     title = Field()
     """The (academic) title of a person. String value will be prefixed to '(title) firstName lastName' and written into
-<<<<<<< HEAD
-    the vCard-field 'TITLE'.
-=======
     the vCard-field ``TITLE``.
->>>>>>> b05228ad
     """
     url = Field()
     uuid = Field()
     id_gnd = Field()
     """The GND identifier (URI) of a PERSON, e.g. "https://d-nb.info/gnd/<identifier>". 
-<<<<<<< HEAD
-    Values will be written into the vCard namespace 'X-GND-URI'."""
-    id_orcid = Field()
-    """The ORCID identifier (URI) of a PERSON, e.g. "https://orcid.org/<identifier>". 
-    Values will be written into the vCard namespace 'X-ORCID'."""
-    id_ror = Field()
-    """The ROR identifier (URI) of an ORGANIZATION, e.g. "https://ror.org/<identifier>".
-    Values will be written into the vCard namespace 'X-ROR'."""
-    id_wikidata = Field()
-    """The Wikidata identifier (URI) of an ORGANIZATION, e.g. "https://www.wikidata.org/wiki/<identifier>". 
-    Values will be written into the vCard namespace 'X-Wikidata'."""
-=======
     Values will be written into the vCard namespace ``X-GND-URI``."""
     id_orcid = Field()
     """The ORCID identifier (URI) of a PERSON, e.g. "https://orcid.org/<identifier>". 
@@ -161,7 +101,6 @@
     id_wikidata = Field()
     """The Wikidata identifier (URI) of an ORGANIZATION, e.g. "https://www.wikidata.org/wiki/<identifier>". 
     Values will be written into the vCard namespace ``X-Wikidata``."""
->>>>>>> b05228ad
     address_city = Field()
     """vCard v3 "ADR"-attribute for city strings."""
     address_country = Field()
@@ -181,18 +120,6 @@
     duration = Field()
     """Duration of the element (e.g. for video or audio content). Supported formats for automatic transforming include 
     seconds, HH:MM:SS and ISO 8601 duration (PT0H0M0S).
-<<<<<<< HEAD
-    Corresponding edu-sharing property: 'cclom:duration'"""
-    format = Field()
-    """'format' expects MIME-type as a string, e.g. "text/html" or "video/mp4".
-    Corresponding edu-sharing property: 'cclom:format'"""
-    installationRemarks = Field()
-    # ToDo: 'installationRemarks' is an unused field
-    location = Field(output_processor=JoinMultivalues())
-    """URI/location of the element; multiple values are supported. 
-    The first entry is the primary location, while all others are secondary locations.
-    Corresponding edu-sharing properties: 'ccm:wwwurl' & 'cclom:location'"""
-=======
     Corresponding edu-sharing property: ``cclom:duration``"""
     format = Field()
     """``format`` expects MIME-type as a string, e.g. "text/html" or "video/mp4".
@@ -203,7 +130,6 @@
     """URI/location of the element; multiple values are supported. 
     The first entry is the primary location, while all others are secondary locations.
     Corresponding edu-sharing properties: ``ccm:wwwurl`` & ``cclom:location``"""
->>>>>>> b05228ad
     otherPlatformRequirements = Field()
     # ToDo: LOM.technical attribute 'otherPlatformRequirements' has no equivalent property in edu-sharing (and has never
     #  been provided by any of the crawled APIs, yet.
@@ -211,45 +137,18 @@
     # ToDo: LOM.technical attribute 'requirement' has no equivalent property in edu-sharing
     size = Field()
     """Content size in bytes. (The value is automatically calculated by the edu-sharing back-end)
-<<<<<<< HEAD
-    Corresponding edu-sharing property: 'cclom:size'"""
-=======
     Corresponding edu-sharing property: ``cclom:size``"""
->>>>>>> b05228ad
 
 
 class LomAgeRangeItem(Item):
     fromRange = Field()
-<<<<<<< HEAD
-    """Corresponding edu-sharing property: 'ccm:educationaltypicalagerange_from'"""
-    toRange = Field()
-    """Corresponding edu-sharing property: 'ccm:educationaltypicalagerange_to"""
-=======
     """Corresponding edu-sharing property: ``ccm:educationaltypicalagerange_from``"""
     toRange = Field()
     """Corresponding edu-sharing property: ``ccm:educationaltypicalagerange_to``"""
->>>>>>> b05228ad
 
 
 class LomEducationalItem(Item):
     """
-<<<<<<< HEAD
-    Item modeled after LOM-DE "Educational". Attention: Some fields which originally appear in "educational" are handled
-    by "ValuespaceItem" instead because of vocabularies which need to be mapped.
-
-    Please DO NOT use/fill the following fields here in "educational", but rather use them in ValuespaceItem:
-
-    - intendedEndUserRole       (see: 'valuespaces.intendedEndUserRole')
-    - learningResourceType      (see: 'valuespaces.learningResourceType')
-    - context                   (see: 'valuespaces.educationalContext')
-    """
-
-    description = Field(output_processor=JoinMultivalues())
-    """Corresponding edu-sharing property: 'cclom:educational_description'"""
-    difficulty = Field()
-    """Corresponding edu-sharing property: 'ccm:educationaldifficulty'"""
-    # ToDo: 'ccm:educationaldifficulty' is currently not used in edu-sharing / WLO
-=======
     Item modeled after LOM-DE "Educational". Attention: Some fields that originally appear in "educational" are handled
     by ``ValuespaceItem`` instead because of vocabularies which need to be mapped.
 
@@ -265,26 +164,10 @@
     difficulty = Field()
     """Corresponding edu-sharing property: ``ccm:educationaldifficulty``"""
     # ToDo: ``ccm:educationaldifficulty`` is currently not used in edu-sharing / WLO
->>>>>>> b05228ad
     #  - either use this field or get rid of it
     intendedEndUserRole = Field(serializer=MutlilangItem, output_processor=JoinMultivalues())
     # Please use valuespaces.intendedEndUserRole instead!
     interactivityLevel = Field()
-<<<<<<< HEAD
-    # ToDo: 'interactivityLevel' is currently not used anywhere in edu-sharing
-    interactivityType = Field()
-    """Corresponding edu-sharing property: 'ccm:educationalinteractivitytype'"""
-    # ToDo: 'ccm:educationalinteractivitytype' is currently not used anywhere in edu-sharing
-    language = Field(output_processor=JoinMultivalues())
-    # ToDo: "Educational language" seems to be unused in edu-sharing.
-    semanticDensity = Field()
-    # ToDo: 'semanticDensity' is not used anywhere and there doesn't appear to be an edu-sharing property for it
-    typicalAgeRange = Field(serializer=LomAgeRangeItem)
-    """See LomAgeRangeItem. Corresponding edu-sharing properties: 
-    'ccm:educationaltypicalagerange_from' & 'ccm:educationaltypicalagerange_to'"""
-    typicalLearningTime = Field()
-    """Corresponding edu-sharing property: 'cclom:typicallearningtime' (expects values in ms!)"""
-=======
     # ToDo: ``interactivityLevel`` is currently not used anywhere in edu-sharing
     interactivityType = Field()
     """Corresponding edu-sharing property: ``ccm:educationalinteractivitytype``"""
@@ -298,7 +181,6 @@
     ``ccm:educationaltypicalagerange_from`` & ``ccm:educationaltypicalagerange_to``"""
     typicalLearningTime = Field()
     """Corresponding edu-sharing property: ``cclom:typicallearningtime`` (expects values in ms!)"""
->>>>>>> b05228ad
 
 
 # please use the seperate license data
@@ -315,17 +197,6 @@
     """
 
     cost = Field()
-<<<<<<< HEAD
-    # ToDo: no equivalent property in edu-sharing, might be obsolete (see: 'valuespaces.price')
-    description = Field()
-    # ToDo: LOM classification 'description' has no equivalent property in edu-sharing
-    keyword = Field()
-    # ToDo: 'ccm:classification_keyword' currently not used in edu-sharing
-    purpose = Field()
-    # ToDo: 'ccm:classification_purpose' not actively used in edu-sharing?
-    taxonPath = Field(output_processor=JoinMultivalues())
-    # ToDo: LOM classification 'taxonPath' has no equivalent property in edu-sharing, might be obsolete
-=======
     # ToDo: no equivalent property in edu-sharing, might be obsolete (see: ``valuespaces.price``)
     description = Field()
     # ToDo: LOM classification ``description`` has no equivalent property in edu-sharing
@@ -335,7 +206,6 @@
     # ToDo: ``ccm:classification_purpose`` not actively used in edu-sharing?
     taxonPath = Field(output_processor=JoinMultivalues())
     # ToDo: LOM classification ``taxonPath`` has no equivalent property in edu-sharing, might be obsolete
->>>>>>> b05228ad
 
 
 class LomBaseItem(Item):
@@ -358,24 +228,6 @@
     """
 
     cookies = Field()
-<<<<<<< HEAD
-    # ToDo: 'cookies' are not stored in edu-sharing. This field might be obsolete.
-    headers = Field()
-    # ToDo: 'headers' are not stored in edu-sharing. This field might be obsolete.
-    har = Field()
-    # ToDo: 'har' logs are not stored in edu-sharing. This field might be obsolete.
-    html = Field()
-    # ToDo: The 'raw' HTML body is not stored in edu-sharing at the moment. This field might become relevant in the
-    #  future, but as of 2024-03-15 we can only store one "textContent" per item via the edu-sharing API.
-    #  (see: 'ResponseItem.text')
-    status = Field()
-    # ToDo: the HTTP status code is not stored in edu-sharing. This field might be obsolete.
-    text = Field()
-    """Corresponding ElasticSearch (!) property: 'content.fulltext'. (The 'full text' of an item is only used for 
-    indexing purposes and not readily available as an edu-sharing property!)"""
-    url = Field()
-    # ToDo: This field might be obsolete. URL(s) of items are stored within 'LomTechnicalItem.location'!
-=======
     # ToDo: ``cookies`` are not stored in edu-sharing. This field might be obsolete.
     headers = Field()
     # ToDo: ``headers`` are not stored in edu-sharing. This field might be obsolete.
@@ -392,7 +244,6 @@
     indexing purposes and not readily available as an edu-sharing property!)"""
     url = Field()
     # ToDo: This field might be obsolete. URL(s) of items are stored within ``LomTechnicalItem.location``!
->>>>>>> b05228ad
 
 
 class ValuespaceItem(Item):
@@ -402,41 +253,6 @@
     """
 
     accessibilitySummary = Field(output_processor=JoinMultivalues())
-<<<<<<< HEAD
-    """Corresponding edu-sharing property: 'ccm:accessibilitysummary'"""
-    conditionsOfAccess = Field(output_processor=JoinMultivalues())
-    """Corresponding edu-sharing property: 'ccm:conditionsOfAccess'"""
-    containsAdvertisement = Field(output_processor=JoinMultivalues())
-    """Corresponding edu-sharing property: 'ccm:containsAdvertisement'"""
-    dataProtectionConformity = Field(output_processor=JoinMultivalues())
-    """Corresponding edu-sharing property: 'ccm:dataProtectionConformity'"""
-    discipline = Field(output_processor=JoinMultivalues())
-    """Corresponding edu-sharing property: 'ccm:taxonid'"""
-    educationalContext = Field(output_processor=JoinMultivalues())
-    """Corresponding edu-sharing property: 'ccm:educationalcontext'"""
-    fskRating = Field(output_processor=JoinMultivalues())
-    """Corresponding edu-sharing property: 'ccm:fskRating'"""
-    hochschulfaechersystematik = Field(output_processor=JoinMultivalues())
-    """Corresponding edu-sharing property: 'ccm:oeh_taxonid_university"""
-    intendedEndUserRole = Field(output_processor=JoinMultivalues())
-    """Corresponding edu-sharing property: 'ccm:intendedEndUserRole'"""
-    languageLevel = Field(output_processor=JoinMultivalues())
-    """Corresponding edu-sharing property: 'ccm:oeh_languageLevel"""
-    learningResourceType = Field(output_processor=JoinMultivalues())
-    """Corresponding edu-sharing property: 'ccm:educationallearningresourcetype'"""
-    new_lrt = Field(output_processor=JoinMultivalues())
-    """Corresponding edu-sharing property: 'ccm:oeh_lrt'"""
-    oer = Field(output_processor=JoinMultivalues())
-    """Corresponding edu-sharing property: 'ccm:license_oer'"""
-    price = Field(output_processor=JoinMultivalues())
-    """Corresponding edu-sharing property: 'ccm:price'"""
-    sourceContentType = Field(output_processor=JoinMultivalues())
-    """Corresponding edu-sharing property: 'ccm:sourceContentType'"""
-    # ToDo: sourceContentType is no longer used in edu-sharing
-    # DO NOT SET this field in crawlers for individual materials!
-    toolCategory = Field(output_processor=JoinMultivalues())
-    """Corresponding edu-sharing property: 'ccm:toolCategory'"""
-=======
     """Corresponding edu-sharing property: ``ccm:accessibilitysummary``"""
     conditionsOfAccess = Field(output_processor=JoinMultivalues())
     """Corresponding edu-sharing property: ``ccm:conditionsOfAccess``"""
@@ -470,41 +286,17 @@
     # DO NOT SET this field in crawlers for individual materials!
     toolCategory = Field(output_processor=JoinMultivalues())
     """Corresponding edu-sharing property: ``ccm:toolCategory``"""
->>>>>>> b05228ad
 
 
 class LicenseItem(Item):
     """
     Metadata provided within LicenseItem is used to recognize and map specific licenses to edu-sharing's corresponding
     properties. To make sure that licenses are properly recognized by edu-sharing, make sure to provide a valid
-<<<<<<< HEAD
-    'url'-string and if that's not possible, set a correct 'internal'-constant. (see: constants.py)
-=======
     ``url``-string and if that's not possible, set a correct ``internal``-constant. (see: constants.py)
->>>>>>> b05228ad
     """
 
     author = Field(output_processor=JoinMultivalues())
     """An author freetext string. (Basically, how the author should be named in case this is a 'CC-BY'-license.
-<<<<<<< HEAD
-    Corresponding edu-sharing property: 'ccm:author_freetext'"""
-    description = Field()
-    """A custom, free-text license description. Will only be used if the 'internal'-attribute (see: constants.py) is set 
-    to 'CUSTOM'.
-    Corresponding edu-sharing property: 'cclom:rights_description'"""
-    expirationDate = Field()
-    """A date at which any content license expires and the content shouldn't be delivered anymore.
-    Corresponding edu-sharing property: 'ccm:license_to'"""
-    internal = Field()
-    """An internal (edu-sharing) constant for this license.
-    Corresponding edu-sharing property: 'ccm:commonlicense_key'"""
-    oer = Field()
-    """A value of OerType (if empty, will be mapped via the given url or internal value).
-    Corresponding edu-sharing property: 'ccm:oer'"""
-    url = Field()
-    """Expects a URL (String) to a license description.
-    Gets mapped to two corresponding edu-sharing properties: 'ccm:commonlicense_key' & 'ccm:commonlicense_version'"""
-=======
     Corresponding edu-sharing property: ``ccm:author_freetext``"""
     description = Field()
     """A custom, free-text license description. Will only be used if the ``internal``-attribute (see: constants.py) is set 
@@ -522,7 +314,6 @@
     url = Field()
     """Expects a URL (type: ``str``) to a license description.
     Gets mapped to two corresponding edu-sharing properties: ``ccm:commonlicense_key`` & ``ccm:commonlicense_version``"""
->>>>>>> b05228ad
 
 
 class PermissionItem(Item):
@@ -539,39 +330,13 @@
     mediacenters = Field(output_processor=JoinMultivalues())
     """Mediacenters that should have access to this object"""
     public = Field()
-<<<<<<< HEAD
-    """Determines if this item should be 'public' (= accessible by anyone)"""
-=======
     """Determines if this item should be ``public`` (= accessible by anyone)"""
->>>>>>> b05228ad
 
 
 class CourseItem(Item):
     """
     BIRD-specific metadata properties intended only for courses.
     """
-<<<<<<< HEAD
-    course_availability_from = Field()
-    """Corresponding edu-sharing property: 'ccm:oeh_event_begin' (expects ISO datetime string)"""
-    course_availability_until = Field()
-    """Corresponding edu-sharing property: 'ccm:oeh_event_end' (expects ISO datetime string)"""
-    course_description_short = Field()
-    """Corresponding edu-sharing property: 'ccm:oeh_course_description_short'"""
-    course_duration = Field()
-    """Expects a duration in seconds. 
-    Corresponding edu-sharing property: 'cclom:typicallearningtime'.
-    (ATTENTION: edu-sharing expects 'cclom:typicallearningtime'-values (type: int) in milliseconds! 
-    -> the es_connector will handle transformation from s to ms.)"""
-    course_learningoutcome = Field(output_processor=JoinMultivalues())
-    """Describes "Lernergebnisse" or "learning objectives". (Expects a string, with or without HTML-formatting!)
-    Corresponding edu-sharing property: 'ccm:learninggoal'"""
-    course_schedule = Field()
-    """Describes the schedule of a course ("Kursablauf"). (Expects a string, with or without HTML-formatting!)
-    Corresponding edu-sharing property: 'ccm:oeh_course_schedule'."""
-    course_url_video = Field()
-    """URL of a course-specific trailer- or teaser-video.
-    Corresponding edu-sharing property: 'ccm:oeh_course_url_video'"""
-=======
 
     course_availability_from = Field()
     """Corresponding edu-sharing property: ``ccm:oeh_event_begin`` (expects ISO datetime string)"""
@@ -593,7 +358,6 @@
     course_url_video = Field()
     """URL of a course-specific trailer- or teaser-video.
     Corresponding edu-sharing property: ``ccm:oeh_course_url_video``"""
->>>>>>> b05228ad
     course_workload = Field()
     """Describes the workload per week."""
     # ToDo: confirm where "workload" values should be saved within edu-sharing
@@ -601,22 +365,6 @@
 
 class BaseItem(Item):
     """
-<<<<<<< HEAD
-    BaseItem provides the basic data structure for any crawled item.
-
-    BaseItem requirements:
-    - 'sourceId'
-    - 'hash'
-
-    Expected Items to be nested within BaseItem:
-    - LicenseItem
-    - LomBaseItem
-    - PermissionItem
-    - ResponseItem
-    - ValuespaceItem
-    """
-
-=======
     ``BaseItem`` provides the basic data structure for any crawled item.
 
     ``BaseItem`` requirements:
@@ -636,7 +384,6 @@
     ai_allow_usage = Field()
     """Stores a ``bool``-value to keep track of items that are allowed to be used in AI training. 
     Corresponding edu-sharing property: ``ccm:ai_allow_usage``"""
->>>>>>> b05228ad
     binary = Field()
     """Binary data which should be uploaded to edu-sharing (= raw data, e.g. ".pdf"-files)."""
     collection = Field(output_processor=JoinMultivalues())
@@ -644,16 +391,6 @@
     course = Field(serializer=CourseItem)
     custom = Field()
     """A field for custom data which can be used by the target transformer to store data in the native format 
-<<<<<<< HEAD
-    (i.e. 'ccm:'/'cclom:'-properties in edu-sharing)."""
-    fulltext = Field()
-    """The 'fulltext'-attribute gets populated by a 'ResponseItem.text'-call in the pipelines and is stored in the 
-    ElasticSearch index within the 'content.fulltext' property."""
-    hash = Field()
-    """Corresponding edu-sharing property: 'ccm:replicationsourcehash'"""
-    lastModified = Field()
-    # ToDo: 'lastModified' doesn't appear to be mapped to any edu-sharing property
-=======
     (i.e. ``ccm:``/``cclom:``-properties in edu-sharing)."""
     fulltext = Field()
     """The ``fulltext``-attribute gets populated by a ``ResponseItem.text``-call in the pipelines and is stored in the 
@@ -662,22 +399,14 @@
     """Corresponding edu-sharing property: ``ccm:replicationsourcehash``"""
     lastModified = Field()
     # ToDo: ``lastModified`` doesn't appear to be mapped to any edu-sharing property
->>>>>>> b05228ad
     license = Field(serializer=LicenseItem)
     lom = Field(serializer=LomBaseItem)
     notes = Field()
     """Editorial notes (e.g. as used in edu-sharing between editors (WLO: "FachredakteurInnen")).
-<<<<<<< HEAD
-    Corresponding edu-sharing property: 'ccm:notes'"""
-    origin = Field()
-    """In case an item was fetched from a "referatorium", the real origin name may be included here.
-    Corresponding edu-sharing property: 'ccm:replicationsourceorigin'"""
-=======
     Corresponding edu-sharing property: ``ccm:notes``"""
     origin = Field()
     """In case an item was fetched from a "referatorium", the real origin name may be included here.
     Corresponding edu-sharing property: ``ccm:replicationsourceorigin``"""
->>>>>>> b05228ad
     # 'origin' is currently used to create crawler subfolders in edu-sharing's workspace view:
     # e.g.: "SYNC_OBJ/<crawler_name>/<origin-value>/..."
     permissions = Field(serializer=PermissionItem)
@@ -689,30 +418,6 @@
     # ToDo: ranking isn't used anywhere, might be obsolete
     response = Field(serializer=ResponseItem)
     sourceId = Field()
-<<<<<<< HEAD
-    """Corresponding edu-sharing property: 'ccm:replicationsourceid'"""
-    status = Field()
-    """Status information of a given node, i.e. activated or deactivated.
-    Corresponding edu-sharing property: 'ccm:editorial_state'"""
-    thumbnail = Field()
-    """Expects a thumbnail URL which in turn is consumed by the thumbnail pipeline. If a valid URL is provided,
-    the resulting 'thumbnail'-dictionary consists of 3 key-value pairs after completion:
-    - 'mimetype'    mimetype (String)
-    - 'small'       image data in base64
-    - 'large'       image data in base64"""
-    uuid = Field()
-    """Explicit uuid of the target element. 
-    Please ONLY set this manually IF you actually know the uuid of the internal document!
-    Corresponding edu-sharing property: 'ccm:replicationsourceuuid'"""
-    valuespaces = Field(serializer=ValuespaceItem)
-    """All items which are based on (SKOS) based valuespaces vocabularies. 
-    The ProcessValuespacePipeline will automatically convert items inside here."""
-    valuespaces_raw = Field(serializer=ValuespaceItem)
-    """This item is only used by the ProcessValuespacePipeline and holds the ""raw"" data which were given to the 
-    valuespaces. Please DO NOT use it within normal crawlers"""
-    screenshot_bytes = Field()
-    """screenshot_bytes is a (temporary) field that gets deleted after the thumbnail pipeline processed its byte-data"""
-=======
     """Corresponding edu-sharing property: ``ccm:replicationsourceid``"""
     status = Field()
     """Status information of a given node, i.e. activated or deactivated.
@@ -736,7 +441,6 @@
     valuespaces. Please DO NOT use it within normal crawlers"""
     screenshot_bytes = Field()
     """``screenshot_bytes`` is a (temporary) field that gets deleted after the thumbnail pipeline processed its byte-data"""
->>>>>>> b05228ad
 
 
 class BaseItemLoader(ItemLoader):
