--- conflicted
+++ resolved
@@ -201,12 +201,7 @@
     response = Field(serializer=ResponseItem)
     ranking = Field()
     fulltext = Field()
-<<<<<<< HEAD
-    thumbnail = Field(output_processor=JoinMultivalues())
-=======
-    thumbnail = Field()
-    "thumbnail data in base64"
->>>>>>> 972b9f79
+    thumbnail = Field(output_processor=JoinMultivalues()) # "thumbnail data in base64"
     lastModified = Field()
     lom = Field(serializer=LomBaseItem)
     valuespaces = Field(serializer=ValuespaceItem)
