--- conflicted
+++ resolved
@@ -42,10 +42,7 @@
 from converter.items import BaseItem
 from converter.util.edu_sharing_source_template_helper import EduSharingSourceTemplateHelper
 from converter.util.language_mapper import LanguageMapper
-<<<<<<< HEAD
-=======
 from converter.util.robots_txt import is_ai_usage_allowed
->>>>>>> b05228ad
 from converter.web_tools import WebTools, WebEngine
 from valuespace_converter.app.valuespaces import Valuespaces
 
@@ -177,7 +174,6 @@
                 normalized_language_codes: list[str] | None = language_mapper.normalize_list_of_language_strings()
                 if normalized_language_codes:
                     item_adapter["lom"]["general"]["language"] = normalized_language_codes
-<<<<<<< HEAD
         except KeyError:
             # happens when the "language" field does not exist within lom.general
             pass
@@ -189,19 +185,6 @@
                 if normalized_language_codes:
                     item_adapter["lom"]["general"]["language"] = normalized_language_codes
         except KeyError:
-=======
-        except KeyError:
-            # happens when the "language" field does not exist within lom.general
-            pass
-        try:
-            lom_educational_languages: list[str] = item_adapter["lom"]["educational"]["language"]
-            if lom_educational_languages:
-                language_mapper = LanguageMapper(languages=lom_educational_languages)
-                normalized_language_codes: list[str] | None = language_mapper.normalize_list_of_language_strings()
-                if normalized_language_codes:
-                    item_adapter["lom"]["general"]["language"] = normalized_language_codes
-        except KeyError:
->>>>>>> b05228ad
             # happens when the "language" field does not exist within lom.educational
             pass
         return item
@@ -238,10 +221,7 @@
                     | Constants.LICENSE_CC_BY_SA_30
                     | Constants.LICENSE_CC_BY_SA_40
                     | Constants.LICENSE_CC_ZERO_10
-<<<<<<< HEAD
-=======
                     | Constants.LICENSE_PDM
->>>>>>> b05228ad
                 ):
                     item["license"]["oer"] = OerType.ALL
                 case _:
@@ -260,9 +240,6 @@
                 if "date" in lifecycle_contributor:
                     lifecycle_date: str | datetime.datetime = lifecycle_contributor["date"]
                     if lifecycle_date and isinstance(lifecycle_date, str):
-<<<<<<< HEAD
-                        lifecycle_contributor["date"] = dateparser.parse(lifecycle_date)
-=======
                         # the dateparser default behavior transforms incomplete "YYYY"-dates (like "2023") to
                         # YYYY-MM-DD, where MM and DD are the current month/day (which might not be desired behavior
                         # if we ever want to discern "autocompleted" dates and "precise" parsed dates).
@@ -273,7 +250,6 @@
                             "PREFER_MONTH_OF_YEAR": "first",
                             "PREFER_DAY_OF_MONTH": "first",
                         })
->>>>>>> b05228ad
                     elif lifecycle_date and isinstance(lifecycle_date, datetime.datetime):
                         # happy-case: the 'date' property is of type datetime
                         pass
@@ -371,10 +347,6 @@
             tll_duration_in_seconds = determine_duration_and_convert_to_seconds(
                 time_raw=tll_raw, item_field_name="LomEducationalItem.typicalLearningTime"
             )
-<<<<<<< HEAD
-            # ToDo: update es_connector and connect this property with the backend
-=======
->>>>>>> b05228ad
             item["lom"]["educational"]["typicalLearningTime"] = tll_duration_in_seconds
 
         if "technical" in item["lom"]:
@@ -745,14 +717,11 @@
         # checking if the (optional) attribute WEB_TOOLS exists:
         web_tools = settings_crawler.get("WEB_TOOLS", default=WebEngine.Splash)
         _splash_success: bool | None = None  # control flag flips to False if Splash can't handle a URL
-<<<<<<< HEAD
-=======
         _thumbnail_fallback_enabled: bool = env.get_bool(key="THUMBNAIL_FALLBACK", allow_null=True, default=True)
         # By default, we try to guarantee a thumbnail for the processed items,
         # but some datasets (OERSI / SODIX) point towards external URLs that cause errors and timeouts
         # while trying to take a website screenshot.
         # For those edge-cases, disabling the fallback might be a preferable choice.
->>>>>>> b05228ad
 
         # if screenshot_bytes is provided (the crawler has already a binary representation of the image,
         # the pipeline will convert/scale the given image
@@ -837,17 +806,12 @@
                     )
                     del item["thumbnail"]
                     return await self.process_item(raw_item, spider)
-<<<<<<< HEAD
-        elif "location" in item["lom"]["technical"] and len(item["lom"]["technical"]["location"]) > 0:
-            if settings_crawler.get("SPLASH_URL") and web_tools == WebEngine.Splash:
-=======
         elif _thumbnail_fallback_enabled and "location" in item["lom"]["technical"] and len(
                 item["lom"]["technical"]["location"]) > 0:
             # try to take a website-screenshot with either Splash or Playwright, depending on the chosen .env settings
             # if there is at least one URL string in "LOM technical location"-field.
             if settings_crawler.get("SPLASH_URL") and web_tools == WebEngine.Splash:
                 # take a website screenshot using the Splash container
->>>>>>> b05228ad
                 target_url: str = item["lom"]["technical"]["location"][0]
                 _splash_url: str = f"{settings_crawler.get('SPLASH_URL')}/render.png"
                 _splash_parameter_wait: str = f"{settings_crawler.get('SPLASH_WAIT')}"
