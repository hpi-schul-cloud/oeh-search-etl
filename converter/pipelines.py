# -*- coding: utf-8 -*-

from __future__ import annotations

import base64
# Define your item pipelines here
#
# Don't forget to add your pipeline to the ITEM_PIPELINES setting
# See: https://docs.scrapy.org/en/latest/topics/item-pipeline.html
import csv
import datetime
import logging
import re
import time
from abc import ABCMeta
from asyncio import Future
from io import BytesIO
from typing import BinaryIO, TextIO, Optional

import PIL
import dateparser
import dateutil.parser
import isodate
import scrapy
import scrapy.crawler
import twisted.internet.error
from PIL import Image
from async_lru import alru_cache
from itemadapter import ItemAdapter
from scrapy import settings
from scrapy.exceptions import DropItem
from scrapy.exporters import JsonItemExporter
from scrapy.http.request import NO_CALLBACK
from scrapy.utils.defer import maybe_deferred_to_future
from scrapy.utils.project import get_project_settings
from twisted.internet.defer import Deferred

from converter import env
from converter.constants import *
from converter.es_connector import EduSharing
from converter.items import BaseItem
from converter.util.edu_sharing_source_template_helper import EduSharingSourceTemplateHelper
from converter.util.language_mapper import LanguageMapper
from converter.web_tools import WebTools, WebEngine
from valuespace_converter.app.valuespaces import Valuespaces

log = logging.getLogger(__name__)


class BasicPipeline(metaclass=ABCMeta):
    def process_item(self, item: scrapy.Item, spider: scrapy.Spider) -> Optional[scrapy.Item]:
        """
        This method is called for every item pipeline component.

        `item` is an :ref:`item object <item-types>`, see
        :ref:`supporting-item-types`.

        :meth:`process_item` must either: return an :ref:`item object <item-types>`,
        return a :class:`~twisted.internet.defer.Deferred` or raise a
        :exc:`~scrapy.exceptions.DropItem` exception.

        Dropped items are no longer processed by further pipeline components.

        :param item: the scraped item
        :type item: :ref:`item object <item-types>`

        :param spider: the spider which scraped the item
        :type spider: :class:`~scrapy.spiders.Spider` object
        """
        return item


class PipelineWithPerSpiderMethods(metaclass=ABCMeta):
    def open_spider(self, spider: scrapy.Spider) -> None:
        """
        This method is called when the spider is opened.
        :param spider: the spider which was opened
        """
        pass

    def close_spider(self, spider: scrapy.Spider) -> None:
        """
        This method is called when the spider is closed.

        :param spider: the spider which was closed
        :type spider: :class:`~scrapy.spiders.Spider` object
        """
        pass


class PipelineWithFactoryMethod(metaclass=ABCMeta):
    @classmethod
    def from_crawler(cls, crawler: scrapy.crawler.Crawler) -> 'PipelineWithFactoryMethod':
        """
        If present, this classmethod is called to create a pipeline instance
        from a :class:`~scrapy.crawler.Crawler`. It must return a new instance
        of the pipeline. Crawler object provides access to all Scrapy core
        components like settings and signals; it is a way for pipeline to
        access them and hook its functionality into Scrapy.

        :param crawler: crawler that uses this pipeline
        :type crawler: :class:`~scrapy.crawler.Crawler` object
        """
        return cls()


class LOMFillupPipeline(BasicPipeline):
    """
    fillup missing props by "guessing" or loading them if possible
    """

    def process_item(self, raw_item, spider):
        item = ItemAdapter(raw_item)
        if "fulltext" not in item and "text" in item["response"]:
            item["fulltext"] = item["response"]["text"]
        return raw_item


class FilterSparsePipeline(BasicPipeline):
    def process_item(self, raw_item, spider):
        item = ItemAdapter(raw_item)
        try:
            if "title" not in item["lom"]["general"]:
                raise DropItem(
                    "Entry {} has no title location".format(item["sourceId"])
                )
        except KeyError:
            raise DropItem(f'Item {item} has no lom.technical.location')
        try:
            if "location" not in item["lom"]["technical"] and not "binary" in item:
                raise DropItem(
                    "Entry {} has no technical location or binary data".format(item["lom"]["general"]["title"])
                )
        except KeyError:
            raise DropItem(f'Item {item} has no lom.technical.location')
        # pass through explicit uuid elements
        if "uuid" in item:
            return raw_item
        try:
            # if it contains keywords, it's valid
            if _ := item["lom"]["general"]["keyword"]:
                return raw_item
        except KeyError:
            pass
        try:
            # if it has a description, it's valid
            if _ := item["lom"]["general"]["description"]:
                return raw_item
        except KeyError:
            pass
        try:
            # if it the valuespaces.learningResourceType is set, it is valid
            if _ := item["valuespaces"]["learningResourceType"]:
                return raw_item
        except KeyError:
            pass
        # if none of the above matches drop the item

        try:
            raise DropItem(
                "Entry "
                + item["lom"]["general"]["title"]
                + " has neither keywords nor description"
            )
        except KeyError:
            raise DropItem(f'Item {item} was dropped for not providing enough metadata')


class NormLanguagePipeline(BasicPipeline):
    """Normalize raw or ambiguous language strings to 2-letter-language-codes (ISO 639-1)."""
    def process_item(self, item, spider):
        item_adapter = ItemAdapter(item)
        try:
            lom_general_languages: list[str] = item_adapter["lom"]["general"]["language"]
            if lom_general_languages:
                language_mapper = LanguageMapper(languages=lom_general_languages)
                normalized_language_codes: list[str] | None = language_mapper.normalize_list_of_language_strings()
                if normalized_language_codes:
                    item_adapter["lom"]["general"]["language"] = normalized_language_codes
        except KeyError:
            # happens when the "language" field does not exist within lom.general
            pass
        try:
            lom_educational_languages: list[str] = item_adapter["lom"]["educational"]["language"]
            if lom_educational_languages:
                language_mapper = LanguageMapper(languages=lom_educational_languages)
                normalized_language_codes: list[str] | None = language_mapper.normalize_list_of_language_strings()
                if normalized_language_codes:
                    item_adapter["lom"]["general"]["language"] = normalized_language_codes
        except KeyError:
            # happens when the "language" field does not exist within lom.educational
            pass
        return item


class NormLicensePipeline(BasicPipeline):
    def process_item(self, raw_item, spider):
        item = ItemAdapter(raw_item)
        if "url" in item["license"] and not item["license"]["url"] in Constants.VALID_LICENSE_URLS:
            for key in Constants.LICENSE_MAPPINGS:
                if item["license"]["url"].startswith(key):
                    item["license"]["url"] = Constants.LICENSE_MAPPINGS[key]
                    break
        if "internal" in item["license"] and (
                "url" not in item["license"]
                or item["license"]["url"] not in Constants.VALID_LICENSE_URLS
        ):
            for key in Constants.LICENSE_MAPPINGS_INTERNAL:
                if item["license"]["internal"].casefold() == key.casefold():
                    # use the first entry
                    item["license"]["url"] = Constants.LICENSE_MAPPINGS_INTERNAL[key][0]
                    break

        if "url" in item["license"] and "oer" not in item["license"]:
            match item["license"]["url"]:
                case Constants.LICENSE_CC_BY_20 | \
                     Constants.LICENSE_CC_BY_25 | \
                     Constants.LICENSE_CC_BY_30 | \
                     Constants.LICENSE_CC_BY_40 | \
                     Constants.LICENSE_CC_BY_SA_20 | \
                     Constants.LICENSE_CC_BY_SA_25 | \
                     Constants.LICENSE_CC_BY_SA_30 | \
                     Constants.LICENSE_CC_BY_SA_40 | \
                     Constants.LICENSE_CC_ZERO_10:
                    item["license"]["oer"] = OerType.ALL
                case _:
                    # ToDo: log default case if not too spammy
                    pass

        if "internal" in item["license"] and "oer" not in item["license"]:
            internal = item["license"]["internal"].lower()
            if "cc-by-sa" in internal or "cc-0" in internal or "pdm" in internal:
                item["license"]["oer"] = OerType.ALL
        if "expirationDate" in item["license"]:
            item["license"]["expirationDate"] = dateparser.parse(item["license"]["expirationDate"])
        if "lifecycle" in item["lom"]:
            for contribute in item["lom"]["lifecycle"]:
                if "date" in contribute:
                    contribute["date"] = dateparser.parse(contribute["date"])

        return raw_item


class ConvertTimePipeline(BasicPipeline):
    """
    convert typicalLearningTime into an integer representing seconds
    + convert duration into an integer
    """

    def process_item(self, raw_item, spider):
        # map lastModified
        item = ItemAdapter(raw_item)
        if "lastModified" in item:
            try:
                item["lastModified"] = float(item["lastModified"])
            except:
                try:
                    date = dateutil.parser.parse(item["lastModified"])
                    item["lastModified"] = int(date.timestamp())
                except:
                    log.warning(
                        "Unable to parse given lastModified date "
                        + item["lastModified"]
                    )
                    del item["lastModified"]

        if "typicalLearningTime" in item["lom"]["educational"]:
            t = item["lom"]["educational"]["typicalLearningTime"]
            mapped = None
            splitted = t.split(":")
            if len(splitted) == 3:
                mapped = (
                        int(splitted[0]) * 60 * 60
                        + int(splitted[1]) * 60
                        + int(splitted[2])
                )
            if mapped is None:
                log.warning(
                    "Unable to map given typicalLearningTime "
                    + t
                    + " to numeric value"
                )
            item["lom"]["educational"]["typicalLearningTime"] = mapped
        if "technical" in item["lom"]:
            if "duration" in item["lom"]["technical"]:
                raw_duration = item["lom"]["technical"]["duration"]
                duration = raw_duration.strip()
                if duration:
                    if len(duration.split(":")) == 3:
                        duration = isodate.parse_time(duration)
                        duration = duration.hour * 60 * 60 + duration.minute * 60 + duration.second
                    elif duration.startswith("PT"):
                        duration = int(isodate.parse_duration(duration).total_seconds())
                    else:
                        try:
                            duration = int(duration)
                        except:
                            duration = None
                            log.warning("duration {} could not be normalized to seconds".format(raw_duration))
                    item["lom"]["technical"]["duration"] = duration
        return raw_item


class ProcessValuespacePipeline(BasicPipeline):
    """
    generate de_DE / i18n strings for valuespace fields
    """

    def __init__(self):
        self.valuespaces = Valuespaces()

    def process_item(self, raw_item, spider):
        item = ItemAdapter(raw_item)
        json = item["valuespaces"]
        item["valuespaces_raw"] = dict(json)
        delete = []
        for key in json:
            # remap to new i18n layout
            mapped = []
            for entry in json[key]:
                _id = {}
                valuespace = self.valuespaces.data[key]
                found = False
                for v in valuespace:
                    labels = list(v["prefLabel"].values())
                    if "altLabel" in v:
                        labels = labels + list(v["altLabel"].values())
                    labels = list(map(lambda x: x.casefold(), labels))
                    if v["id"].endswith(entry) or entry.casefold() in labels:
                        _id = v["id"]
                        found = True
                        break
                if found and len(list(filter(lambda x: x == _id, mapped))) == 0:
                    mapped.append(_id)
            if len(mapped):
                json[key] = mapped
            else:
                delete.append(key)
        for key in delete:
            del json[key]
        item["valuespaces"] = json
        return raw_item


class ProcessThumbnailPipeline(BasicPipeline):
    """
    generate thumbnails
    """

    @staticmethod
    def scale_image(img, max_size):
        w = float(img.width)
        h = float(img.height)
        while w * h > max_size:
            w *= 0.9
            h *= 0.9
        return img.resize((int(w), int(h)), Image.Resampling.LANCZOS).convert("RGB")

<<<<<<< HEAD
    async def process_item(self, raw_item, spider):
        """
        By default, the thumbnail-pipeline handles several cases:
        - if there is a URL-string inside the "BaseItem.thumbnail"-field:
        -- download image from URL; rescale it into different sizes (small/large);
        --- save the thumbnails as base64 within
        ---- "BaseItem.thumbnail.small", "BaseItem.thumbnail.large"
        --- (afterward delete the URL from "BaseItem.thumbnail")

        - if there is NO "BaseItem.thumbnail"-field:
        -- default: take a screenshot of the URL from "technical.location" with Splash, rescale and save (as above)
        -- alternatively, on-demand: use Playwright to take a screenshot, rescale and save (as above)
        """
        item = ItemAdapter(raw_item)
        response: scrapy.http.Response | None = None
        url: str | None = None
        settings_crawler = get_settings_for_crawler(spider)
        # checking if the (optional) attribute WEB_TOOLS exists:
        web_tools = settings_crawler.get("WEB_TOOLS", default=WebEngine.Splash)
        _splash_success: bool | None = None  # control flag flips to False if Splash can't handle a URL

        # if screenshot_bytes is provided (the crawler has already a binary representation of the image,
        # the pipeline will convert/scale the given image
        if "screenshot_bytes" in item:
            # in case we are already using playwright in a spider, we can skip one additional HTTP Request by
            # accessing the (temporary available) "screenshot_bytes"-field
            img = Image.open(BytesIO(item["screenshot_bytes"]))
            self.create_thumbnails_from_image_bytes(img, item, settings_crawler)
            # The final BaseItem data model doesn't use screenshot_bytes.
            # Therefore, we delete it after we're done with processing it
            del item["screenshot_bytes"]
        elif "thumbnail" in item:
            # a thumbnail (url) was provided within the item -> we will try to fetch it from the url
            url: str = item["thumbnail"]
            time_start: datetime = datetime.datetime.now()
            try:
                thumbnail_response: scrapy.http.Response = await self.download_thumbnail_url(url, spider)
                # we expect that some thumbnail URLs will be wrong, outdated or already offline, which is why we catch
                # the most common Exceptions while trying to dwonload the image.
            except twisted.internet.error.TCPTimedOutError:
                log.warning(f"Thumbnail download of URL {url} failed due to TCPTimedOutError. "
                            f"(You might see this error if the image is unavailable under that specific URL.) "
                            f"Falling back to website screenshot.")
                del item["thumbnail"]
                return await self.process_item(raw_item, spider)
            except twisted.internet.error.DNSLookupError:
                log.warning(f"Thumbnail download of URL {url} failed due to DNSLookupError. "
                            f"(The webserver might be offline.) Falling back to website screenshot.")
                del item["thumbnail"]
                return await self.process_item(raw_item, spider)
            time_end: datetime = datetime.datetime.now()
            log.debug(f"Loading thumbnail from {url} took {time_end - time_start} (incl. awaiting).")
            log.debug(f"Thumbnail-URL-Cache: {self.download_thumbnail_url.cache_info()} after trying to query {url} ")
            if thumbnail_response.status != 200:
                log.debug(f"Thumbnail-Pipeline received a unexpected response (status: {thumbnail_response.status}) "
                          f"from {url} (-> resolved URL: {thumbnail_response.url}")
                # fall back to website screenshot
                del item["thumbnail"]
                return await self.process_item(raw_item, spider)
            else:
                # Some web-servers 'lie' in regard to their HTTP status, e.g., they forward to a 404 HTML page and still
                # respond with a '200' code.
                try:
                    # We need to do additional checks before accepting the response object as a valid candidate for the
                    # image transformation
                    _mimetype: bytes = thumbnail_response.headers["Content-Type"]
                    _mimetype: str = _mimetype.decode()
                    if _mimetype.startswith("image/"):
                        # we expect thumbnail URLs to be of MIME-Type 'image/...'
                        # see: https://www.iana.org/assignments/media-types/media-types.xhtml#image
                        response = thumbnail_response
                        # only set the response if thumbnail retrieval was successful!
                    elif _mimetype == "application/octet-stream":
                        # ToDo: special handling for 'application/octet-stream' necessary?
                        log.debug(f"Thumbnail URL of MIME-Type 'image/...' expected, "
                                 f"but received '{_mimetype}' instead. "
                                 f"(If thumbnail conversion throws unexpected errors further down the line, "
                                 f"the Thumbnail-Pipeline needs to be re-visited! URL: {url} )")
                        response = thumbnail_response
                    else:
                        log.warning(f"Thumbnail URL {url} does not seem to be an image! "
                                    f"Header contained Content-Type '{_mimetype}' instead. "
                                    f"(Falling back to screenshot)")
                        del item["thumbnail"]
                        return await self.process_item(raw_item, spider)
                except KeyError:
                    log.warning(f"Thumbnail URL response did not contain a Content-Type / MIME-Type! "
                                f"Thumbnail URL queried: {url} "
                                f"-> resolved URL: {thumbnail_response.url} "
                                f"(HTTP Status: {thumbnail_response.status}")
                    del item["thumbnail"]
                    return await self.process_item(raw_item, spider)
=======
    def process_item(self, item, spider):
        response = None
        url = None
        settings = get_project_settings()
        url = False

        if "thumbnail" in item:
            url = item["thumbnail"]
            response = requests.get(url)
            logging.debug(
                "Loading thumbnail took " + str(response.elapsed.total_seconds()) + "s"
            )
        elif 'defaultThumbnail' in item:
            url = item['defaultThumbnail']
            response = requests.get(url)
>>>>>>> 231c3635
        elif (
                "location" in item["lom"]["technical"]
                and len(item["lom"]["technical"]["location"]) > 0
        ):
            if settings_crawler.get("SPLASH_URL") and web_tools == WebEngine.Splash:
                target_url: str = item["lom"]["technical"]["location"][0]
                _splash_url: str = f"{settings_crawler.get('SPLASH_URL')}/render.png"
                _splash_parameter_wait: str = f"{settings_crawler.get('SPLASH_WAIT')}"
                _splash_parameter_html5media: str = str(1)
                _splash_headers: dict = settings_crawler.get("SPLASH_HEADERS")
                _splash_dict: dict = {
                    "url": target_url,
                    "wait": _splash_parameter_wait,
                    "html5_media": _splash_parameter_wait,
                    "headers": _splash_headers
                }
                request_splash = scrapy.FormRequest(
                    url=_splash_url,
                    formdata=_splash_dict,
                    callback=NO_CALLBACK,
                    priority=1
                )
                splash_response: scrapy.http.Response = await maybe_deferred_to_future(
                    spider.crawler.engine.download(request_splash)
                )
                if splash_response and splash_response.status != 200:
                    log.debug(f"SPLASH could not handle the requested website. "
                              f"(Splash returned HTTP Status {splash_response.status} for {target_url} !)")
                    _splash_success = False
                    # ToDo (optional): more granular Error-Handling for unsupported URLs?
                    if splash_response.status == 415:
                        log.debug(f"SPLASH (HTTP Status {splash_response.status} -> Unsupported Media Type): "
                                  f"Could not render target url {target_url}")
                elif splash_response:
                    response: scrapy.http.Response = splash_response
                else:
                    log.debug(f"SPLASH returned HTTP Status {splash_response.status} for {target_url} ")

            playwright_websocket_endpoint: str | None = env.get("PLAYWRIGHT_WS_ENDPOINT")
            if (not bool(_splash_success) and playwright_websocket_endpoint
                    or playwright_websocket_endpoint and web_tools == WebEngine.Playwright):
                # we're using Playwright to take a website screenshot if:
                # - the spider explicitly defined Playwright in its 'custom_settings'-dict
                # - or: Splash failed to render a website (= fallback)
                # - or: the thumbnail URL could not be downloaded (= fallback)

                # this edge-case is necessary for spiders that only need playwright to gather a screenshot,
                # but don't use playwright within the spider itself
                target_url: str = item["lom"]["technical"]["location"][0]
                playwright_dict = await WebTools.getUrlData(url=target_url,
                                                            engine=WebEngine.Playwright)
                screenshot_bytes = playwright_dict.get("screenshot_bytes")
                img = Image.open(BytesIO(screenshot_bytes))
                self.create_thumbnails_from_image_bytes(img, item, settings_crawler)
            else:
                if settings_crawler.get("DISABLE_SPLASH") is False:
                    log.warning(
                        "No thumbnail provided (and .env variable 'SPLASH_URL' was not configured for screenshots!)"
                    )
        if response is None:
            if settings_crawler.get("DISABLE_SPLASH") is False:
                log.error(
                    "Neither thumbnail or technical.location (and technical.format) provided! "
                    "Please provide at least one of them"
                )
        else:
            try:
                if response.headers["Content-Type"] == b"image/svg+xml":
                    if len(response.body) > settings_crawler.get("THUMBNAIL_MAX_SIZE"):
                        raise Exception(
                            "SVG images can't be converted, and the given image exceeds the maximum allowed size ("
                            + str(len(response.body))
                            + " > "
                            + str(settings_crawler.get("THUMBNAIL_MAX_SIZE"))
                            + ")"
                        )
                    item["thumbnail"] = {}
                    _mimetype: bytes = response.headers["Content-Type"]
                    if _mimetype and isinstance(_mimetype, bytes):
                        item["thumbnail"]["mimetype"] = _mimetype.decode()
                    elif _mimetype and isinstance(_mimetype, str):
                        item["thumbnail"]["mimetype"] = _mimetype
                    item["thumbnail"]["small"] = base64.b64encode(
                        response.body
                    ).decode()
                else:
                    img = Image.open(BytesIO(response.body))
                    self.create_thumbnails_from_image_bytes(img, item, settings_crawler)
            except PIL.UnidentifiedImageError:
                # this error can be observed when a website serves broken / malformed images
                if url:
                    log.warning(f"Thumbnail download of image file {url} failed: image file could not be identified "
                                f"(Image might be broken or corrupt). Falling back to website-screenshot.")
                del item["thumbnail"]
                return await self.process_item(raw_item, spider)
            except Exception as e:
                if url is not None:
<<<<<<< HEAD
                    log.warning(f"Could not read thumbnail at {url}: {str(e)} (falling back to screenshot)")
                    raise e
=======
                    logging.warn(
                        "Could not read thumbnail at "
                        + url
                        + ": "
                        + str(e)
                    )
>>>>>>> 231c3635
                if "thumbnail" in item:
                    logging.warn("(falling back to " + ("defaultThumbnail" if "defaultThumbnail" in item else "screenshot") + ")")
                    del item["thumbnail"]
<<<<<<< HEAD
                    return await self.process_item(raw_item, spider)
=======
                    return self.process_item(item, spider)
                elif 'defaultThumbnail' in item:
                    logging.warn("(falling back to screenshot)")
                    del item['defaultThumbnail']
                    return self.process_item(item, spider)
>>>>>>> 231c3635
                else:
                    # item['thumbnail']={}
                    raise DropItem(
                        "No thumbnail provided or resource was unavailable for fetching"
                    )
        return raw_item

    @alru_cache(maxsize=128)
    async def download_thumbnail_url(self, url: str, spider: scrapy.Spider):
        """
        Download a thumbnail URL and **caches** the result.

        The cache works similarly to Python's built-in `functools.lru_cache`-decorator and discards the
        least recently used items first.
        (see: https://github.com/aio-libs/async-lru)

        Typical use-case:
        Some webhosters serve generic placeholder images as their default thumbnail.
        By caching the response of such URLs, we can save a significant amount of time and traffic.

        :param spider: The spider process that collected the URL.
        :param url: URL of a thumbnail/image.
        :return: Response or None
        """
        try:
            request = scrapy.Request(url=url, callback=NO_CALLBACK, priority=1)
            # Thumbnail downloads will be executed with a slightly higher priority (default: 0), so there's less delay
            # between metadata processing and thumbnail retrieval steps in the pipelines
            response: Deferred | Future = await maybe_deferred_to_future(
                spider.crawler.engine.download(request)
            )
            return response
        except ValueError:
            log.debug(f"Thumbnail-Pipeline received an invalid URL: {url}")

    # override the project settings with the given ones from the current spider
    # see PR 56 for details

    def create_thumbnails_from_image_bytes(self, image: Image.Image, item, settings):
        small_buffer: BytesIO = BytesIO()
        large_buffer: BytesIO = BytesIO()
        if image.format == "PNG":
            # PNG images with image.mode == "RGBA" cannot be converted cleanly to JPEG,
            # which is why we're handling PNGs separately
            small_copy = image.copy()
            large_copy = image.copy()
            # Pillow modifies the image object in place -> remember to use the correct copy
            small_copy.thumbnail(size=(250, 250))
            large_copy.thumbnail(size=(800, 800))
            # ToDo:
            #  Rework settings.py thumbnail config to retrieve values as width & height instead of sum(int)
            small_copy.save(small_buffer, format="PNG")
            large_copy.save(large_buffer, format="PNG")
            item["thumbnail"] = {}
            item["thumbnail"]["mimetype"] = "image/png"
            item["thumbnail"]["small"] = base64.b64encode(large_buffer.getvalue()).decode()
            item["thumbnail"]["large"] = base64.b64encode(large_buffer.getvalue()).decode()
        else:
            self.scale_image(image, settings.get("THUMBNAIL_SMALL_SIZE")).save(
                small_buffer,
                "JPEG",
                mode="RGB",
                quality=settings.get("THUMBNAIL_SMALL_QUALITY"),
            )
            self.scale_image(image, settings.get("THUMBNAIL_LARGE_SIZE")).save(
                large_buffer,
                "JPEG",
                mode="RGB",
                quality=settings.get("THUMBNAIL_LARGE_QUALITY"),
            )
            item["thumbnail"] = {}
            item["thumbnail"]["mimetype"] = "image/jpeg"
            item["thumbnail"]["small"] = base64.b64encode(
                small_buffer.getvalue()
            ).decode()
            item["thumbnail"]["large"] = base64.b64encode(
                large_buffer.getvalue()
            ).decode()


def get_settings_for_crawler(spider) -> scrapy.settings.Settings:
    all_settings = get_project_settings()
    crawler_settings = settings.BaseSettings(getattr(spider, "custom_settings") or {}, 'spider')
    if type(crawler_settings) == dict:
        crawler_settings = settings.BaseSettings(crawler_settings, 'spider')
    for key in crawler_settings.keys():
        if (
                all_settings.get(key) and crawler_settings.getpriority(key) > all_settings.getpriority(key)
                or not all_settings.get(key)
        ):
            all_settings.set(key, crawler_settings.get(key), crawler_settings.getpriority(key))
    return all_settings


class EduSharingCheckPipeline(EduSharing, BasicPipeline):
    def process_item(self, raw_item, spider):
        item = ItemAdapter(raw_item)
        if "hash" not in item:
            log.error(
                "The spider did not provide a hash on the base object. "
                "The hash is required to detect changes on an element. "
                "(You should use the last modified date or something similar, "
                "e.g. '<date_modified_str>v<crawler_version>')"
            )
            item["hash"] = time.time()

        # @TODO: May this can be done only once?
        if self.find_source(spider) is None:
            log.info("create new source " + spider.name)
            self.create_source(spider)

        db_item = self.find_item(item["sourceId"], spider)
        if db_item:
            if item["hash"] != db_item[1]:
                log.debug(f"hash has changed, continuing pipelines for item {item['sourceId']}")
            else:
                log.debug(f"hash unchanged, skipping item {item['sourceId']}")
                # self.update(item['sourceId'], spider)
                # for tests, we update everything for now
                # activate this later
                # raise DropItem()
        return raw_item


class JSONStorePipeline(BasicPipeline, PipelineWithPerSpiderMethods):
    def __init__(self):
        self.files: dict[str, BinaryIO] = {}
        self.exporters: dict[str, JsonItemExporter] = {}

    def open_spider(self, spider):
        file = open(f'output_{spider.name}.json', 'wb')
        self.files[spider.name] = file
        exporter = JsonItemExporter(
            file,
            fields_to_export=[
                "sourceId",
                "hash",
                "lastModified",
                "type",
                "lom",
                "valuespaces",
                "license",
                # "origin",
                # "fulltext",
                # "ranking",
                # "thumbnail",
            ],
            encoding='utf-8',
            indent=2,
            ensure_ascii=False)
        self.exporters[spider.name] = exporter
        exporter.start_exporting()

    def close_spider(self, spider):
        self.exporters[spider.name].finish_exporting()
        self.files[spider.name].close()

    def process_item(self, item, spider):
        self.exporters[spider.name].export_item(item)
        return item


class CSVStorePipeline(BasicPipeline, PipelineWithPerSpiderMethods):
    rows = []

    def __init__(self):
        self.files: dict[str, TextIO] = {}
        self.exporters: dict[str, csv.writer] = {}
        CSVStorePipeline.rows = env.get("CSV_ROWS", allow_null=False).split(",")

    def open_spider(self, spider):
        csv_file = open('output_' + spider.name + '.csv', 'w', newline='')
        spamwriter = csv.writer(
            csv_file,
            delimiter=',',
            quotechar='"',
            quoting=csv.QUOTE_MINIMAL)

        spamwriter.writerow(self.rows)
        self.files[spider.name] = csv_file
        self.exporters[spider.name] = spamwriter

    @staticmethod
    def get_value(item, value):
        container = item
        tokens = value.split('.')
        for v in tokens:
            if v in container:
                container = container[v]
            else:
                return None
        if tokens[0] == 'valuespaces':
            return list(map(lambda x: Valuespaces.findKey(tokens[1], x)['prefLabel']['de'], container))
        return container

    def close_spider(self, spider):
        # exporter closes automatically?
        self.files[spider.name].close()

    def process_item(self, item, spider):
        self.exporters[spider.name].writerow(list(map(lambda x: self.get_value(item, x), self.rows)))
        self.files[spider.name].flush()
        return item


class EduSharingStorePipeline(EduSharing, BasicPipeline):
    def __init__(self):
        super().__init__()
        self.counter = 0

    def open_spider(self, spider):
        logging.debug("Entering EduSharingStorePipeline...\n"
                      "Checking if 'crawler source template' ('Quellendatensatz-Template') should be used "
                      "(see: 'EDU_SHARING_SOURCE_TEMPLATE_ENABLED' .env setting)...")
        est_enabled: bool = env.get_bool("EDU_SHARING_SOURCE_TEMPLATE_ENABLED", allow_null=True, default=False)
        # defaults to False for backwards-compatibility.
        # (The EduSharingSourceTemplateHelper class is explicitly set to throw errors and abort a crawl if this setting
        # is enabled! Activate this setting on a per-crawler basis!)
        if est_enabled:
            # "Quellendatensatz-Templates" might not be available on every edu-sharing instance. This feature is only
            # active if explicitly set via the .env file. (This choice was made to avoid errors with
            # old or unsupported crawlers.)
            est_helper: EduSharingSourceTemplateHelper = EduSharingSourceTemplateHelper(crawler_name=spider.name)
            whitelisted_properties: dict | None = est_helper.get_whitelisted_metadata_properties()
            if whitelisted_properties:
                setattr(spider, "edu_sharing_source_template_whitelist", whitelisted_properties)
                logging.debug(f"Edu-sharing source template retrieval was successful. "
                              f"The following metadata properties will be whitelisted for all items:\n"
                              f"{whitelisted_properties}")
            else:
                logging.error(f"Edu-Sharing Source Template retrieval failed. "
                              f"(Does a 'Quellendatensatz' exist in the edu-sharing repository for this spider?)")
        else:
            log.debug(f"Edu-Sharing Source Template feature is NOT ENABLED. Continuing EduSharingStorePipeline...")

    async def process_item(self, raw_item, spider):
        item = ItemAdapter(raw_item)
        title = "<no title>"
        if "title" in item["lom"]["general"]:
            title = str(item["lom"]["general"]["title"])
        entryUUID = EduSharing.build_uuid(item["response"]["url"] if "url" in item["response"] else item["hash"])
        await self.insert_item(spider, entryUUID, item)
        log.info("item " + entryUUID + " inserted/updated")

        # @TODO: We may need to handle Collections
        # if 'collection' in item:
        #    for collection in item['collection']:
        # if dbItem:
        #     entryUUID = dbItem[0]
        #     logging.info('Updating item ' + title + ' (' + entryUUID + ')')
        #     self.curr.execute("""UPDATE "references_metadata" SET last_seen = now(), last_updated = now(), hash = %s, data = %s WHERE source = %s AND source_id = %s""", (
        #         item['hash'], # hash
        #         json,
        #         spider.name,
        #         str(item['sourceId']),
        #     ))
        # else:
        #     entryUUID = self.buildUUID(item['response']['url'])
        #     if 'uuid' in item:
        #         entryUUID = item['uuid']
        #     logging.info('Creating item ' + title + ' (' + entryUUID + ')')
        #     if self.uuidExists(entryUUID):
        #         logging.warn('Possible duplicate detected for ' + entryUUID)
        #     else:
        #         self.curr.execute("""INSERT INTO "references" VALUES (%s,true,now())""", (
        #             entryUUID,
        #         ))
        #     self.curr.execute("""INSERT INTO "references_metadata" VALUES (%s,%s,%s,%s,now(),now(),%s)""", (
        #         spider.name, # source name
        #         str(item['sourceId']), # source item identifier
        #         entryUUID,
        #         item['hash'], # hash
        #         json,
        #     ))
        return raw_item


class DummyPipeline(BasicPipeline):
    # Scrapy will print the item on log level DEBUG anyway

    # class Printer:
    #     def write(self, byte_str: bytes) -> None:
    #         logging.debug(byte_str.decode("utf-8"))

    # def open_spider(self, spider):
    #     self.exporter = JsonItemExporter(
    #         DummyOutPipeline.Printer(),
    #         fields_to_export=[
    #             "collection",
    #             "fulltext",
    #             "hash",
    #             "lastModified",
    #             "license",
    #             "lom",
    #             "origin",
    #             "permissions",
    #             "publisher",
    #             "ranking",
    #             # "response",
    #             "sourceId",
    #             # "thumbnail",
    #             "type",
    #             "uuid",
    #             "valuespaces",
    #         ],
    #         indent=2,
    #         encoding="utf-8",
    #     )
    #     self.exporter.start_exporting()

    # def close_spider(self, spider):
    #     self.exporter.finish_exporting()

    def process_item(self, item, spider):
        log.info("DRY RUN scraped {}".format(item["response"]["url"]))
        # self.exporter.export_item(item)
        return item


# example pipeline which simply outputs the item in the log
class ExampleLoggingPipeline(BasicPipeline):
    def process_item(self, item, spider):
        log.info(item)
        # self.exporter.export_item(item)
        return item


class LisumPipeline(BasicPipeline):
    DISCIPLINE_TO_LISUM_SHORTHAND = {
        "020": "C-WAT",         # Arbeitslehre -> Wirtschaft, Arbeit, Technik
        "060": "C-KU",          # Bildende Kunst
        "080": "C-BIO",         # Biologie
        "100": "C-CH",          # Chemie
        "120": "C-DE",          # Deutsch
        "160": "C-Eth",         # Ethik
        "200": "C-FS",          # Fremdsprachen
        "220": "C-GEO",         # Geographie,
        "240": "C-GE",          # Geschichte
        "260": "B-GES",         # Gesundheit -> Gesundheitsförderung
        "320": "C-Inf",         # Informatik
        "380": "C-MA",          # Mathematik
        "400": "B-BCM",         # Medienerziehung / Medienpädagogik -> Basiscurriculum Medienbildung
        "420": "C-MU",          # Musik
        "450": "C-Phil",        # Philosophie
        "460": "C-Ph",          # Physik
        "480": "C-PB",          # Politische Bildung
        "510": "C-Psy",         # Psychologie
        "520": "C-LER",         # Religion -> Lebensgestaltung-Ethik-Religionskunde
        "560": "B-SE",          # Sexualerziehung
        # "600": "",              # ToDo: "Sport" is not available as a Lisum Rahmenlehrplan shorthand
        "660": "B-MB",          # Verkehrserziehung -> "Mobilitätsbildung und Verkehrserziehung"
        "700": "C-SOWI",        # Wirtschaftskunde -> "Sozialwissenschaft/Wirtschaftswissenschaft"
        "900": "B-BCM",         # Medienbildung -> "Basiscurriculum Medienbildung"
        "12002": "C-Thea",      # Darstellendes Spiel, Schultheater -> Theater
        "20001": "C-EN",        # Englisch
        "20002": "C-FR",        # Französisch
        "20003": "C-AGR",       # Griechisch -> Altgriechisch
        "20004": "C-IT",        # Italienisch
        "20005": "C-La",        # Latein
        "20006": "C-RU",        # Russisch
        "20007": "C-ES",        # Spanisch
        "20008": "C-TR",        # Türkisch
        "20011": "C-PL",        # Polnisch
        "20014": "C-PT",        # Portugiesisch
        "20041": "C-ZH",        # Chinesisch
        "28010": "C-SU",        # Sachkunde -> Sachunterricht
        "32002": "C-Inf",       # Informatik
        "46014": "C-AS",        # Astronomie
        "48005": "C-GEWIWI",    # Gesellschaftspolitische Gegenwartsfragen -> Gesellschaftswissenschaften
        "2800506": "C-PL",      # Polnisch
    }

    EAFCODE_EXCLUSIONS = [
        # eafCodes in this list are used as keys in
        # https://github.com/openeduhub/oeh-metadata-vocabs/blob/master/discipline.ttl
        # but are not part of the (standard) http://agmud.de/wp-content/uploads/2021/09/eafsys.txt
        '04010',  # OEH: "Körperpflege" <-> eafCode 04010: "Mechatronik"
        '20090',  # OEH: "Esperanto" <-> eafCode: 20080
        '44099',  # "Open Educational Resources"
        '64018',  # "Nachhaltigkeit"
        '72001',  # "Zeitgemäße Bildung"
        '900',  # Medienbildung
        '999',  # Sonstiges
        'niederdeutsch',
        'oeh01',  # "Arbeit, Ernährung, Soziales"
        'oeh04010'  # OEH: "Mechatronik" <-> eafCode: 04010 (Mechatronik)
    ]

    EDUCATIONALCONTEXT_TO_LISUM = {
        "elementarbereich": "pre-school",
        "grundschule": "primary school",
        "sekundarstufe_1": "lower secondary school",
        "sekundarstufe_2": "upper secondary school",
        "berufliche_bildung": "vocational education",
        "fortbildung": "professional development",
        "erwachsenenbildung": "continuing education",
        "foerderschule": "special education",
        # "fernunterricht": ""  # does not exist in Lisum valuespace
    }

    LRT_OEH_TO_LISUM = {
        # LRT-values that aren't listed here, can be mapped 1:1
        "audiovisual_medium": ["audio", "video"],
        "open_activity": "",  # exists in 2 out of 60.000 items
        "broadcast": "audio",
        "demonstration": ["demonstration", "image"],  # "Veranschaulichung"
    }

    def process_item(self, item: BaseItem, spider: scrapy.Spider) -> Optional[scrapy.Item]:
        """
        Takes a BaseItem and transforms its metadata-values to Lisum-metadataset-compatible values.
        Touches the following fields within the BaseItem:
        - base.custom
        - valuespaces.discipline
        - valuespaces.educationalContext
        - valuespaces.intendedEndUserRole
        - valuespaces.learningResourceType
        """
        base_item_adapter = ItemAdapter(item)
        discipline_lisum_keys = set()
        discipline_eafcodes = set()
        sodix_lisum_custom_lrts = set()
        if base_item_adapter.get("custom"):
            custom_field = base_item_adapter.get("custom")
            if "ccm:taxonentry" in custom_field:
                taxon_entries: list = custom_field.get("ccm:taxonentry")
                # first round of mapping from SODIX eafCodes to 'ccm:taxonid'
                if taxon_entries:
                    for taxon_entry in taxon_entries:
                        if taxon_entry in self.DISCIPLINE_TO_LISUM_SHORTHAND:
                            discipline_lisum_keys.add(self.DISCIPLINE_TO_LISUM_SHORTHAND.get(taxon_entry))
        if base_item_adapter.get("valuespaces"):
            valuespaces = base_item_adapter.get("valuespaces")
            if valuespaces.get("discipline"):
                discipline_list = valuespaces.get("discipline")
                # a singular entry will look like 'http://w3id.org/openeduhub/vocabs/discipline/380'
                # the last part of the URL string equals to a corresponding eafCode
                # (see: http://agmud.de/wp-content/uploads/2021/09/eafsys.txt)
                # this eafCode (key) gets mapped to Lisum specific B-B shorthands like "C-MA"
                if discipline_list:
                    for discipline_w3id in discipline_list:
                        discipline_eaf_code: str = discipline_w3id.split(sep='/')[-1]
                        eaf_code_digits_only_regex: re.Pattern = re.compile(r'\d{3,}')
                        match discipline_eaf_code in self.DISCIPLINE_TO_LISUM_SHORTHAND:
                            case True:
                                discipline_lisum_keys.add(self.DISCIPLINE_TO_LISUM_SHORTHAND.get(discipline_eaf_code))
                                # ToDo: there are no Sodix eafCode-values for these Lisum keys:
                                #  - Deutsche Gebärdensprache (C-DGS)
                                #  - Hebräisch (C-HE)
                                #  - Japanisch (C-JP)
                                #  - Naturwissenschaften (5/6) (= C-NW56)
                                #  - Naturwissenschaften (C-NW)
                                #  - Neu Griechisch (C-EL)
                                #  - Sorbisch/Wendisch (C-SW)
                            case _:
                                # due to having the 'custom'-field as a (raw) list of all eafCodes, this mainly serves
                                # the purpose of reminding us if a 'discipline'-value couldn't be mapped to Lisum
                                log.debug(f"LisumPipeline failed to map from eafCode {discipline_eaf_code} "
                                              f"to its corresponding 'ccm:taxonid' short-handle. Trying Fallback...")
                        match discipline_eaf_code:
                            # catching edge-cases where OEH 'discipline'-vocab-keys don't line up with eafsys.txt values
                            case "320":
                                discipline_eafcodes.add("32002")  # Informatik
                            case "20090":
                                discipline_eafcodes.add("20080")  # Esperanto
                            case "oeh04010":
                                discipline_eafcodes.add("04010")  # Mechatronik
                            case "04010":
                                discipline_eafcodes.add("2600103")  # Körperpflege
                        if eaf_code_digits_only_regex.search(discipline_eaf_code):
                            # each numerical eafCode must have a length of (minimum) 3 digits to be considered valid
                            log.debug(f"LisumPipeline: Writing eafCode {discipline_eaf_code} to buffer. (Wil be "
                                          f"used later for 'ccm:taxonentry').")
                            if discipline_eaf_code not in self.EAFCODE_EXCLUSIONS:
                                # making sure to only save eafCodes that are part of the standard eafsys.txt
                                discipline_eafcodes.add(discipline_eaf_code)
                            else:
                                log.debug(f"LisumPipeline: eafCode {discipline_eaf_code} is not part of 'EAF "
                                              f"Sachgebietssystematik' (see: eafsys.txt), therefore skipping this "
                                              f"value.")
                        else:
                            # our 'discipline.ttl'-vocab holds custom keys (e.g. 'niederdeutsch', 'oeh04010') which
                            # shouldn't be saved into 'ccm:taxonentry' (since they are not part of the regular
                            # "EAF Sachgebietssystematik"
                            log.debug(f"LisumPipeline eafCode fallback for {discipline_eaf_code} to "
                                          f"'ccm:taxonentry' was not possible. Only eafCodes with a minimum length "
                                          f"of 3+ digits are valid. (Please confirm if the provided value is part of "
                                          f"the 'EAF Sachgebietssystematik' (see: eafsys.txt))")
                log.debug(f"LisumPipeline: Mapping discipline values from \n {discipline_list} \n to "
                              f"LisumPipeline: discipline_lisum_keys \n {discipline_lisum_keys}")
                valuespaces["discipline"] = list()  # clearing 'discipline'-field, so we don't accidentally write the
                # remaining OEH w3id-URLs to Lisum's 'ccm:taxonid'-field

            if valuespaces.get("educationalContext"):
                # mapping educationalContext values from OEH SKOS to lisum keys
                educational_context_list = valuespaces.get("educationalContext")
                educational_context_lisum_keys = set()
                if educational_context_list:
                    # making sure that we filter out empty lists []
                    # up until this point, every educationalContext entry will be a w3id link, e.g.
                    # 'http://w3id.org/openeduhub/vocabs/educationalContext/grundschule'
                    for educational_context_w3id in educational_context_list:
                        educational_context_w3id_key = educational_context_w3id.split(sep='/')[-1]
                        match educational_context_w3id_key in self.EDUCATIONALCONTEXT_TO_LISUM:
                            case True:
                                educational_context_w3id_key = self.EDUCATIONALCONTEXT_TO_LISUM.get(
                                    educational_context_w3id_key)
                                educational_context_lisum_keys.add(educational_context_w3id_key)
                            case _:
                                log.debug(f"LisumPipeline: educationalContext {educational_context_w3id_key} "
                                              f"not found in mapping table.")
                educational_context_list = list(educational_context_lisum_keys)
                educational_context_list.sort()
                valuespaces["educationalContext"] = educational_context_list

            if valuespaces.get("intendedEndUserRole"):
                intended_end_user_role_list = valuespaces.get("intendedEndUserRole")
                intended_end_user_roles = set()
                if intended_end_user_role_list:
                    for item_w3id in intended_end_user_role_list:
                        item_w3id: str = item_w3id.split(sep='/')[-1]
                        if item_w3id:
                            intended_end_user_roles.add(item_w3id)
                    intended_end_user_role_list = list(intended_end_user_roles)
                    intended_end_user_role_list.sort()
                valuespaces["intendedEndUserRole"] = intended_end_user_role_list

            if valuespaces.get("learningResourceType"):
                lrt_list: list = valuespaces.get("learningResourceType")
                lrt_temporary_list = list()
                if lrt_list:
                    for lrt_item in lrt_list:
                        if type(lrt_item) is list:
                            # some values like "audiovisual" were already mapped to ["audio", "visual"] multivalues
                            # during transformation from Sodix to OEH
                            lrt_multivalue = list()
                            for lrt_string in lrt_item:
                                lrt_string = lrt_string.split(sep='/')[-1]
                                if lrt_string in self.LRT_OEH_TO_LISUM:
                                    lrt_string = self.LRT_OEH_TO_LISUM.get(lrt_string)
                                if lrt_string:
                                    # making sure to exclude ''-strings
                                    lrt_multivalue.append(lrt_string)
                            lrt_temporary_list.append(lrt_multivalue)
                        if type(lrt_item) is str:
                            lrt_w3id: str = lrt_item.split(sep='/')[-1]
                            if lrt_w3id in self.LRT_OEH_TO_LISUM:
                                lrt_w3id = self.LRT_OEH_TO_LISUM.get(lrt_w3id)
                            if lrt_w3id and type(lrt_w3id) is str:
                                # making sure to exclude '' strings from populating the list
                                lrt_temporary_list.append(lrt_w3id)
                            elif lrt_w3id and type(lrt_w3id) is list:
                                lrt_temporary_list.extend(lrt_w3id)
                    lrt_list = list(set(lrt_temporary_list))
                # after everything is mapped, we're saving the (updated) list back to our LRT:
                valuespaces["learningResourceType"] = lrt_list

            # Mapping from valuespaces_raw["learningResourceType"]: "INTERAKTION" -> "interactive_material"
            # (edge-cases like "INTERAKTION" don't exist in the OEH 'learningResourceType'-vocab, therfore wouldn't be
            # available in valuespaces)
            if base_item_adapter.get("valuespaces_raw"):
                vs_raw: dict = base_item_adapter.get("valuespaces_raw")
                if "learningResourceType" in vs_raw:
                    raw_lrt: list = vs_raw.get("learningResourceType")
                    for raw_lrt_item in raw_lrt:
                        if raw_lrt_item == "INTERAKTION":
                            sodix_lisum_custom_lrts.add("interactive_material")
            if sodix_lisum_custom_lrts:
                # if there's any Sodix custom LRT values present (e.g. "INTERAKTION"):
                if valuespaces.get("learningResourceType"):
                    # extending the LRT-list if it was already available
                    lrt_list: list = valuespaces.get("learningResourceType")
                    lrt_list.extend(sodix_lisum_custom_lrts)
                    valuespaces["learningResourceType"] = lrt_list
                else:
                    # since most of the time there will be no LRT field available (if "INTERAKTION" is the only
                    # LRT value, it needs to be created)
                    lrt_list = list(sodix_lisum_custom_lrts)
                    valuespaces["learningResourceType"] = lrt_list

            if discipline_lisum_keys:
                discipline_lisum_keys = list(discipline_lisum_keys)
                discipline_lisum_keys.sort()
                valuespaces["discipline"] = discipline_lisum_keys  # only shorthand values are saved to 'ccm:taxonid'
            if discipline_eafcodes:
                # Fallback: saving 'discipline.ttl'-Vocab keys to eafCodes ('ccm:taxonentry')
                if base_item_adapter.get("custom"):
                    custom_field = base_item_adapter.get("custom")
                    if "ccm:taxonentry" in custom_field:
                        taxon_entries: list = custom_field.get("ccm:taxonentry")
                        if taxon_entries:
                            # if eafCodes already exist in the custom filed (e.g.: sodix_spider), we're making sure that
                            # there are no double entries of the same eafCode
                            taxon_set = set(taxon_entries)
                            taxon_set.update(discipline_eafcodes)
                            taxon_entries = list(taxon_set)
                            log.debug(f"LisumPipeline: Saving eafCodes {taxon_entries} to 'ccm:taxonentry'.")
                            base_item_adapter["custom"]["ccm:taxonentry"] = taxon_entries
                else:
                    # oeh_spider typically won't have neither the 'custom'-field nor the 'ccm:taxonentry'-field
                    # Therefore we have to create and fill it with the eafCodes that we gathered from our
                    # 'discipline'-vocabulary-keys.
                    discipline_eafcodes_list = list(discipline_eafcodes)
                    log.debug(f"LisumPipeline: Saving eafCodes {discipline_eafcodes_list} to 'ccm:taxonentry'.")
                    base_item_adapter.update(
                        {'custom': {
                            'ccm:taxonentry': discipline_eafcodes_list}})
                    base_item_adapter["custom"]["ccm:taxonentry"] = discipline_eafcodes_list
        return item<|MERGE_RESOLUTION|>--- conflicted
+++ resolved
@@ -356,7 +356,6 @@
             h *= 0.9
         return img.resize((int(w), int(h)), Image.Resampling.LANCZOS).convert("RGB")
 
-<<<<<<< HEAD
     async def process_item(self, raw_item, spider):
         """
         By default, the thumbnail-pipeline handles several cases:
@@ -449,23 +448,6 @@
                                 f"(HTTP Status: {thumbnail_response.status}")
                     del item["thumbnail"]
                     return await self.process_item(raw_item, spider)
-=======
-    def process_item(self, item, spider):
-        response = None
-        url = None
-        settings = get_project_settings()
-        url = False
-
-        if "thumbnail" in item:
-            url = item["thumbnail"]
-            response = requests.get(url)
-            logging.debug(
-                "Loading thumbnail took " + str(response.elapsed.total_seconds()) + "s"
-            )
-        elif 'defaultThumbnail' in item:
-            url = item['defaultThumbnail']
-            response = requests.get(url)
->>>>>>> 231c3635
         elif (
                 "location" in item["lom"]["technical"]
                 and len(item["lom"]["technical"]["location"]) > 0
@@ -563,29 +545,12 @@
                 return await self.process_item(raw_item, spider)
             except Exception as e:
                 if url is not None:
-<<<<<<< HEAD
                     log.warning(f"Could not read thumbnail at {url}: {str(e)} (falling back to screenshot)")
                     raise e
-=======
-                    logging.warn(
-                        "Could not read thumbnail at "
-                        + url
-                        + ": "
-                        + str(e)
-                    )
->>>>>>> 231c3635
                 if "thumbnail" in item:
                     logging.warn("(falling back to " + ("defaultThumbnail" if "defaultThumbnail" in item else "screenshot") + ")")
                     del item["thumbnail"]
-<<<<<<< HEAD
                     return await self.process_item(raw_item, spider)
-=======
-                    return self.process_item(item, spider)
-                elif 'defaultThumbnail' in item:
-                    logging.warn("(falling back to screenshot)")
-                    del item['defaultThumbnail']
-                    return self.process_item(item, spider)
->>>>>>> 231c3635
                 else:
                     # item['thumbnail']={}
                     raise DropItem(
