--- conflicted
+++ resolved
@@ -370,19 +370,6 @@
         -- alternatively, on-demand: use Playwright to take a screenshot, rescale and save (as above)
         """
         item = ItemAdapter(raw_item)
-<<<<<<< HEAD
-        response = None
-        url = None
-        settings = get_project_settings()
-        if "thumbnail" in item:
-            url = item["thumbnail"]
-            if isinstance(item["thumbnail"], list) and len(item["thumbnail"]) > 0:
-                url = item["thumbnail"][0]
-            response = requests.get(url)
-            log.debug(
-                "Loading thumbnail took " + str(response.elapsed.total_seconds()) + "s"
-            )
-=======
         response: scrapy.http.Response | None = None
         url: str | None = None
         settings_crawler = get_settings_for_crawler(spider)
@@ -461,7 +448,6 @@
                                 f"(HTTP Status: {thumbnail_response.status}")
                     del item["thumbnail"]
                     return await self.process_item(raw_item, spider)
->>>>>>> dc10ffcb
         elif (
                 "location" in item["lom"]["technical"]
                 and len(item["lom"]["technical"]["location"]) > 0
@@ -559,28 +545,12 @@
                 return await self.process_item(raw_item, spider)
             except Exception as e:
                 if url is not None:
-<<<<<<< HEAD
-                    log.warning(
-                        "Could not read thumbnail at "
-                        + url
-                        + ": "
-                        + str(e)
-                    )
-                if "thumbnail" in item:
-                    if isinstance(item["thumbnail"], list) and len(item["thumbnail"]) > 1:
-                        item["thumbnail"].pop()
-                        log.warning("Processing additional thumbnail")
-                    else:
-                        del item["thumbnail"]
-                    return self.process_item(raw_item, spider)
-=======
                     log.warning(f"Could not read thumbnail at {url}: {str(e)} (falling back to screenshot)")
                     raise e
                 if "thumbnail" in item:
                     logging.warn("(falling back to " + ("defaultThumbnail" if "defaultThumbnail" in item else "screenshot") + ")")
                     del item["thumbnail"]
                     return await self.process_item(raw_item, spider)
->>>>>>> dc10ffcb
                 else:
                     # item['thumbnail']={}
                     raise DropItem(
