--- conflicted
+++ resolved
@@ -1,16 +1,3 @@
-<<<<<<< HEAD
-import copy
-import json
-import logging
-import os
-
-from scrapy.spiders import CrawlSpider
-
-from converter.es_connector import EduSharing
-from converter.items import *
-from converter.constants import *
-import scrapy
-=======
 import scrapy
 from scrapy import Request
 from scrapy.spiders import CrawlSpider
@@ -19,7 +6,6 @@
 from converter.items import *
 from .base_classes import LomBase
 
->>>>>>> dc10ffcb
 
 from converter.spiders.base_classes import LomBase
 
@@ -29,22 +15,12 @@
     This crawler fetches data from the Mediothek/Pixiothek. The API request sends all results in one page. The outcome
     is an JSON array which will be parsed to their elements.
 
-<<<<<<< HEAD
-    Author: Ioannis Koumarelas, Schul-Cloud, Content team.
-=======
     Author: Ioannis Koumarelas, ioannis.koumarelas@gmail.com , Schul-Cloud, Content team.
->>>>>>> dc10ffcb
     """
 
     name = "mediothek_pixiothek_spider"
     url = "https://www.schulportal-thueringen.de/"  # the url which will be linked as the primary link to your source (should be the main url of your site)
     friendlyName = "MediothekPixiothek"  # name as shown in the search ui
-<<<<<<< HEAD
-    version = "0.2"  # the version of your crawler, used to identify if a reimport is necessary
-    apiUrl = "https://www.schulportal-thueringen.de/tip-ms/api/public_mediothek_metadatenexport/publicMediendatei"
-    # Alternatively, you can load the file from a local path
-    # "file://LOCAL_FILE_PATH"  # e.g., file:///data/file.json
-=======
     version = "0.1.1"  # last update: 2022-05-09
     start_urls = [
         "https://www.schulportal-thueringen.de/tip-ms/api/public_mediothek_metadatenexport/publicMediendatei"
@@ -52,63 +28,28 @@
     custom_settings = {
         "ROBOTSTXT_OBEY": False,
     }
->>>>>>> dc10ffcb
 
     def __init__(self, **kwargs):
         LomBase.__init__(self, **kwargs)
 
     def start_requests(self):
-<<<<<<< HEAD
-        yield scrapy.Request(
-            url=self.apiUrl,
-            callback=self.parse,
-        )
-
-    def parse(self, response: scrapy.http.TextResponse, **kwargs):
-=======
         for url in self.start_urls:
             yield Request(url=url, callback=self.parse)
 
     async def parse(self, response: scrapy.http.TextResponse, **kwargs):
->>>>>>> dc10ffcb
         data = self.getUrlData(response.url)
         response.meta["rendered_data"] = data
         # as of Scrapy 2.2 the JSON of a TextResponse can be loaded like this,
         # see: https://doc.scrapy.org/en/latest/topics/request-response.html#scrapy.http.TextResponse.json
         elements = response.json()
-<<<<<<< HEAD
-
-        prepared_elements = [self.prepare_element(element_dict) for element_dict in elements]
-
-        collection_elements = self.prepare_collections(prepared_elements)
-
-        for i, element_dict in enumerate(collection_elements):
-
-            copyResponse = response.copy()
-
-            # Passing the dictionary for easier access to attributes.
-            copyResponse.meta["item"] = element_dict
-
-            # In case JSON string representation is preferred:
-            json_str = json.dumps(element_dict, indent=4, sort_keys=True, ensure_ascii=False)
-            copyResponse._set_body(json_str)
-
-            if self.hasChanged(copyResponse):
-                yield self.handleEntry(copyResponse)
-=======
         for element in elements:
             copy_response = response.copy()
             # Passing the dictionary for easier access to its attributes.
             copy_response.meta["item"] = element
             yield await LomBase.parse(self, response=copy_response)
->>>>>>> dc10ffcb
-
-
-<<<<<<< HEAD
-    def getId(self, response):
-=======
+
+
     def getId(self, response) -> str:
->>>>>>> dc10ffcb
         # Element response as a Python dict.
         element_dict: dict = response.meta["item"]
         element_id: str = element_dict["id"]
@@ -117,21 +58,11 @@
     def getHash(self, response):
         # Element response as a Python dict.
         element_dict = response.meta["item"]
-<<<<<<< HEAD
-        id = element_dict["id"]
-
-        # presentation timestamp (PTS)
-        pts = element_dict["pts"]
-
-        # date_object = datetime.strptime(hash, "%Y-%m-%d %H:%M:%S.%f").date()
-        return hash(hash(id) + hash(pts))
-=======
         element_id = element_dict["id"]
         element_timestamp = element_dict["pts"]
         # presentation timestamp (PTS)
         # date_object = datetime.strptime(hash, "%Y-%m-%d %H:%M:%S.%f").date()
         return element_id + element_timestamp
->>>>>>> dc10ffcb
 
     def mapResponse(self, response):
         r = ResponseItemLoader(response=response)
@@ -188,14 +119,6 @@
         # Element response as a Python dict.
         element_dict = response.meta["item"]
 
-<<<<<<< HEAD
-        if "oeffentlich" in element_dict and element_dict["oeffentlich"] == "0":  # private
-            license.replace_value("internal", Constants.LICENSE_NONPUBLIC)
-        else:
-            license.replace_value("internal", Constants.LICENSE_COPYRIGHT_LAW)  # public
-
-        return license
-=======
         license_loader.replace_value(
             "internal",
             Constants.LICENSE_NONPUBLIC
@@ -203,7 +126,6 @@
             else Constants.LICENSE_COPYRIGHT_LAW,
         )
         return license_loader
->>>>>>> dc10ffcb
 
     def getLOMTechnical(self, response):
         technical = LomBase.getLOMTechnical(self, response)
@@ -214,67 +136,14 @@
 
         return technical
 
-<<<<<<< HEAD
-    def getPermissions(self, response):
+    @staticmethod
+    def is_public(element_dict) -> bool:
         """
         Licensing information is controlled via the 'oeffentlich' flag. When it is '1' it is available to the public,
         otherwise only to Thuringia. Therefore, when the latter happens we set the public to private, and set the groups
         and mediacenters accordingly.
         """
         permissions = LomBase.getPermissions(self, response)
-
-        # Self-explained. Only 1 media center in this case.
-        permissions.add_value("autoCreateGroups", True)
-        # permissions.add_value("autoCreateMediacenters", True)
-
-        element_dict = response.meta["item"]
-        permissions.replace_value('public', False)
-        if "oeffentlich" in element_dict and element_dict["oeffentlich"] == "0":  # private
-            permissions.add_value('groups', ['Thuringia'])
-            # permissions.add_value('mediacenters', [self.name])  # only 1 mediacenter.
-        else:
-            permissions.add_value('groups', ['Thuringia-public'])
-
-        return permissions
-
-    def getLOMRelation(self, response=None) -> LomRelationItemLoader:
-        """
-        Helps implement collections using relations as described in the LOM-DE.doc#7 (Relation) specifications:
-        http://sodis.de/lom-de/LOM-DE.doc .
-=======
-    @staticmethod
-    def is_public(element_dict) -> bool:
->>>>>>> dc10ffcb
-        """
-        relation = LomBase.getLOMRelation(self, response)
-
-        # Element response as a Python dict.
-        element_dict = response.meta["item"]
-
-        relation.add_value("kind", element_dict["relation"][0]["kind"])
-
-        resource = LomRelationResourceItem()
-        resource["identifier"] = element_dict["relation"][0]["resource"]["identifier"]
-        relation.add_value("resource", resource)
-
-        return relation
-
-    def getLOMAnnotation(self, response=None) -> LomAnnotationItemLoader:
-        annotation = LomBase.getLOMAnnotation(self, response)
-
-        # Element response as a Python dict.
-        element_dict = response.meta["item"]
-
-        annotation.add_value("entity", element_dict["annotation"]["entity"])
-        annotation.add_value("description", element_dict["annotation"]["description"])
-
-        return annotation
-
-    def prepare_collections(self, prepared_elements):
-        """
-<<<<<<< HEAD
-=======
-        return element_dict["oeffentlich"] == "1"
 
     def getPermissions(self, response):
         """
@@ -298,7 +167,6 @@
 
         return permissions
 
-
     def getLOMRelation(self, response=None) -> LomRelationItemLoader:
         """
         Helps implement collections using relations as described in the LOM-DE.doc#7 (Relation) specifications:
@@ -319,7 +187,6 @@
 
     def prepare_collections(self, prepared_elements):
         """
->>>>>>> dc10ffcb
         Prepares Mediothek and Pixiothek collections according to their strategies.
         """
         mediothek_elements = []
@@ -432,20 +299,12 @@
                 parent_element["downloadUrl"] = default_download_url + parent_element["id"]
                 parent_element["title"] = parent_element["serientitel"]
 
-<<<<<<< HEAD
-            parent_element["annotation"] = {"entity": "crawler", "description": "searchable==1"}
-=======
             parent_element["searchable"] = 1
->>>>>>> dc10ffcb
             parent_element["aggregation_level"] = 2
             parent_element["uuid"] = edusharing.buildUUID(parent_element["downloadUrl"])
 
             for element in group:
-<<<<<<< HEAD
-                element["annotation"] = {"entity": "crawler", "description": "searchable==0"}
-=======
                 element["searchable"] = 0
->>>>>>> dc10ffcb
                 element["aggregation_level"] = 1
                 element["uuid"] = edusharing.buildUUID(element["downloadUrl"])
 
@@ -497,20 +356,12 @@
 
             parent_element["title"] = parent_element["einzeltitel"]
 
-<<<<<<< HEAD
-            parent_element["annotation"] = {"entity": "crawler", "description": "searchable==1"}
-=======
             parent_element["searchable"] = 1
->>>>>>> dc10ffcb
             parent_element["aggregation_level"] = 2
             parent_element["uuid"] = edusharing.buildUUID(parent_element["downloadUrl"])
 
             for element in group:
-<<<<<<< HEAD
-                element["annotation"] = {"entity": "crawler", "description": "searchable==0"}
-=======
                 element["searchable"] = 0
->>>>>>> dc10ffcb
                 element["aggregation_level"] = 1
                 element["uuid"] = edusharing.buildUUID(element["downloadUrl"])
 
