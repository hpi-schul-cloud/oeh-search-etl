--- conflicted
+++ resolved
@@ -1,19 +1,7 @@
-<<<<<<< HEAD
-import copy
-import json
-import os
-
-from scrapy.spiders import CrawlSpider
-
-from converter.es_connector import EduSharing
-from converter.items import *
-from converter.spiders.lom_base import LomBase
-=======
 import scrapy
 from scrapy import Request
 from scrapy.spiders import CrawlSpider
 
->>>>>>> 79fae39f
 from converter.constants import *
 from converter.items import *
 from .base_classes import LomBase
@@ -30,12 +18,6 @@
     name = "mediothek_pixiothek_spider"
     url = "https://www.schulportal-thueringen.de/"  # the url which will be linked as the primary link to your source (should be the main url of your site)
     friendlyName = "MediothekPixiothek"  # name as shown in the search ui
-<<<<<<< HEAD
-    version = "0.2"  # the version of your crawler, used to identify if a reimport is necessary
-    apiUrl = "https://www.schulportal-thueringen.de/tip-ms/api/public_mediothek_metadatenexport/publicMediendatei"
-    # Alternatively, you can load the file from a local path
-    # "file://LOCAL_FILE_PATH"  # e.g., file:///data/file.json
-=======
     version = "0.1.1"  # last update: 2022-05-09
     start_urls = [
         "https://www.schulportal-thueringen.de/tip-ms/api/public_mediothek_metadatenexport/publicMediendatei"
@@ -43,41 +25,11 @@
     custom_settings = {
         "ROBOTSTXT_OBEY": False,
     }
->>>>>>> 79fae39f
 
     def __init__(self, **kwargs):
         LomBase.__init__(self, **kwargs)
 
     def start_requests(self):
-<<<<<<< HEAD
-        yield scrapy.Request(
-            url=self.apiUrl,
-            callback=self.parse,
-        )
-
-    def parse(self, response: scrapy.http.Response):
-        elements = json.loads(response.body_as_unicode())
-        prepared_elements = [self.prepare_element(element_dict) for element_dict in elements]
-
-        collection_elements = self.prepare_collections(prepared_elements)
-
-        for i, element_dict in enumerate(collection_elements):
-
-            copyResponse = response.copy()
-
-            # Passing the dictionary for easier access to attributes.
-            copyResponse.meta["item"] = element_dict
-
-            # In case JSON string representation is preferred:
-            json_str = json.dumps(element_dict, indent=4, sort_keys=True, ensure_ascii=False)
-            copyResponse._set_body(json_str)
-
-            if self.hasChanged(copyResponse):
-                yield self.handleEntry(copyResponse)
-
-            # LomBase.parse() has to be called for every individual instance that needs to be saved to the database.
-            LomBase.parse(self, copyResponse)
-=======
         for url in self.start_urls:
             yield Request(url=url, callback=self.parse)
 
@@ -92,7 +44,6 @@
             # Passing the dictionary for easier access to its attributes.
             copy_response.meta["item"] = element
             yield await LomBase.parse(self, response=copy_response)
->>>>>>> 79fae39f
 
 
     def getId(self, response) -> str:
@@ -104,21 +55,11 @@
     def getHash(self, response):
         # Element response as a Python dict.
         element_dict = response.meta["item"]
-<<<<<<< HEAD
-        id = element_dict["id"]
-
-        # presentation timestamp (PTS)
-        pts = element_dict["pts"]
-
-        # date_object = datetime.strptime(hash, "%Y-%m-%d %H:%M:%S.%f").date()
-        return hash(hash(id) + hash(pts))
-=======
         element_id = element_dict["id"]
         element_timestamp = element_dict["pts"]
         # presentation timestamp (PTS)
         # date_object = datetime.strptime(hash, "%Y-%m-%d %H:%M:%S.%f").date()
         return element_id + element_timestamp
->>>>>>> 79fae39f
 
     def mapResponse(self, response):
         r = ResponseItemLoader(response=response)
@@ -175,14 +116,6 @@
         # Element response as a Python dict.
         element_dict = response.meta["item"]
 
-<<<<<<< HEAD
-        if "oeffentlich" in element_dict and element_dict["oeffentlich"] == "0":  # private
-            license.replace_value("internal", Constants.LICENSE_NONPUBLIC)
-        else:
-            license.replace_value("internal", Constants.LICENSE_COPYRIGHT_LAW)  # public
-
-        return license
-=======
         license_loader.replace_value(
             "internal",
             Constants.LICENSE_NONPUBLIC
@@ -190,7 +123,6 @@
             else Constants.LICENSE_COPYRIGHT_LAW,
         )
         return license_loader
->>>>>>> 79fae39f
 
     def getLOMTechnical(self, response):
         technical = LomBase.getLOMTechnical(self, response)
@@ -201,7 +133,12 @@
 
         return technical
 
-<<<<<<< HEAD
+    @staticmethod
+    def is_public(element_dict) -> bool:
+        """
+        Temporary solution to check whether the content is public and only save it if this holds.
+        """
+        return element_dict["oeffentlich"] == "1"
 
     def getPermissions(self, response):
         """
@@ -271,10 +208,6 @@
         """
         This method groups the corresponding elements based on the provided group_by parameter. This changes the logic
         so that every element in the end maps to an educational element in the https://www.schulportal-thueringen.de.
-=======
-    @staticmethod
-    def is_public(element_dict) -> bool:
->>>>>>> 79fae39f
         """
         groups = {}
         for idx, element in enumerate(elements):
