import xmltodict as xmltodict
from lxml import etree
from scrapy.spiders import CrawlSpider

from converter.constants import Constants
from converter.items import *
from .base_classes import LomBase
import scrapy


class MerlinSpider(CrawlSpider, LomBase):
    """
    This crawler fetches data from the Merlin content source, which provides us paginated XML data. For every element
    in the returned XML array we call LomBase.parse(), which in return calls methods, such as getId(), getBase() etc.

    Author: Ioannis Koumarelas, ioannis.koumarelas@hpi.de, Schul-Cloud, Content team.
    """

    name = "merlin_spider"
    url = "https://merlin.nibis.de/index.php"  # the url which will be linked as the primary link to your source (should be the main url of your site)
    friendlyName = "Merlin"  # name as shown in the search ui
    version = "0.2"  # the version of your crawler, used to identify if a reimport is necessary
    apiUrl = "https://merlin.nibis.de/index.php?action=resultXml&start=%start&anzahl=%anzahl&query[stichwort]=*"  # * regular expression, to represent all possible values.

    limit = 100
    page = 0

    def __init__(self, **kwargs):
        LomBase.__init__(self, **kwargs)

    def start_requests(self):
        yield scrapy.Request(
            url=self.apiUrl.replace("%start", str(self.page * self.limit)).replace(
                "%anzahl", str(self.limit)
            ),
            callback=self.parse,
            headers={"Accept": "application/xml", "Content-Type": "application/xml"},
        )

    async def parse(self, response: scrapy.http.Response):
        print("Parsing URL: " + response.url)

        # Call Splash only once per page (that contains multiple XML elements).
        data = self.getUrlData(response.url)
        response.meta["rendered_data"] = data

        # We would use .fromstring(response.text) if the response did not include the XML declaration:
        # <?xml version="1.0" encoding="utf-8"?>
        root = etree.XML(response.body)
        tree = etree.ElementTree(root)

        # Get the total number of possible elements
        elements_total = int(tree.xpath('/root/sum')[0].text)

        # If results are returned.
        elements = tree.xpath("/root/items/*")
        if len(elements) > 0:
            for element in elements:
                copyResponse = response.copy()
                element_xml_str = etree.tostring(
                    element, pretty_print=True, encoding="unicode"
                )
                try:
                    element_dict = xmltodict.parse(element_xml_str)
                    element_dict = element_dict["data"]

                    # Preparing the values here helps for all following logic across the methods.
                    self.prepare_element(element_dict)

                    # If there is no available county (Kreis) code, then we do not want to deal with this element.
                    if not("county_ids" in element_dict
                           and element_dict["county_ids"] is not None
                           and len(element_dict["county_ids"]) > 0):
                        continue

                    # TODO: It's probably a pointless attribute.
                    # del element_dict["data"]["score"]

                    # Passing the dictionary for easier access to attributes.
                    copyResponse.meta["item"] = element_dict

                    # In case JSON string representation is preferred:
                    # copyResponse._set_body(json.dumps(copyResponse.meta['item'], indent=1, ensure_ascii=False))
                    copyResponse._set_body(element_xml_str)

                    if self.hasChanged(copyResponse):
                        yield self.handleEntry(copyResponse)

                    # LomBase.parse() has to be called for every individual instance that needs to be saved to the database.
                    LomBase.parse(self, copyResponse)
                except Exception as e:
                    print("Issues with the element: " + str(element_dict["id_local"]) if "id_local" in element_dict else "")
                    print(str(e))

<<<<<<< HEAD
        current_expected_count = (self.page+1) * self.limit
=======
                # LomBase.parse() has to be called for every individual instance that needs to be saved to the database.
                await LomBase.parse(self, copyResponse)
>>>>>>> 79fae39f

        # TODO: To not stress the Rest APIs.
        # time.sleep(0.1)

        # If we are below the total available numbers continue fetching more pages.
        if current_expected_count < elements_total:
            self.page += 1
            url = self.apiUrl.replace("%start", str(self.page * self.limit)).replace(
                "%anzahl", str(self.limit)
            )
            yield scrapy.Request(
                url=url,
                callback=self.parse,
                headers={
                    "Accept": "application/xml",
                    "Content-Type": "application/xml",
                },
            )

    def getId(self, response):
        return response.xpath("/data/id_local/text()").get()

    def getHash(self, response):
        """ Since we have no 'last_modified' date from the elements we cannot do something better.
            Therefore, the current implementation takes into account (1) the code version, (2) the item's ID, and (3)
            the date (day, month, year). """
        return (
            hash(self.version)
            + hash(self.getId(response))
            # + self._date_to_integer(datetime.date(datetime.now()))
        )

    # def _date_to_integer(self, dt_time):
    #     """ Converting the date to an integer, so it is useful in the getHash method
    #         Using prime numbers for less collisions. """
    #     return 9973 * dt_time.year + 97 * dt_time.month + dt_time.day

    def mapResponse(self, response):
        r = ResponseItemLoader(response=response)
        r.add_value("status", response.status)
        r.add_value("headers", response.headers)
        r.add_value("url", self.getUri(response))
        return r

    async def handleEntry(self, response):
        return await LomBase.parse(self, response)

    def getBase(self, response):
        base = LomBase.getBase(self, response)

        # Element response as a Python dict.
        element_dict = dict(response.meta["item"])

        base.add_value("thumbnail", element_dict.get("thumbnail", ""))  # get or default

        # As a backup, if no other thumbnail URL is available.
        element_dict["hardcodedDefaultLogoUrl"] = "/logos/bs_logos/merlin.png"

        # By the order of preference. As soon as one of these default thumbnails is available you keep that.
        for default_thumbnail in ["srcLogoUrl", "logo", "hardcodedDefaultLogoUrl"]:
            if default_thumbnail in element_dict:
                base.add_value("defaultThumbnail", "https://merlin.nibis.de" + element_dict[default_thumbnail])
                break

        # Adding a default searchable value to constitute this element (node) as a valid-to-be-returned object.
        base.add_value("searchable", "1")

        return base

    def getLOMGeneral(self, response):
        general = LomBase.getLOMGeneral(self, response)
        general.add_value("title", response.xpath("/data/titel/text()").get())
        general.add_value(
            "description", response.xpath("/data/beschreibung/text()").get()
        )

        # Adding a default aggregationLevel, which can be used during filtering queries.
        general.add_value("aggregationLevel", "1")

        return general

    def getUri(self, response):
        location = response.xpath("/data/media_url/text()").get()
        return "http://merlin.nibis.de" + location

    def getLicense(self, response):
        license = LomBase.getLicense(self, response)

        # Element response as a Python dict.
        element_dict = response.meta["item"]

        # If there is only one element and is the County code 3100, then it is public content.
        if len(element_dict["county_ids"]) == 1 and str(element_dict["county_ids"][0]) == "county-3100":
            license.replace_value('internal', Constants.LICENSE_COPYRIGHT_LAW)  # public
        else:
            license.replace_value('internal', Constants.LICENSE_NONPUBLIC)  # private

        return license

    def getLOMTechnical(self, response):
        technical = LomBase.getLOMTechnical(self, response)

        technical.add_value("format", "text/html")
        technical.add_value("location", self.getUri(response))
        technical.add_value("size", len(response.body))

        return technical

    def getValuespaces(self, response):
        valuespaces = LomBase.getValuespaces(self, response)

        bildungsebene = response.xpath("/data/bildungsebene/text()").get()
        if bildungsebene is not None:
            valuespaces.add_value("intendedEndUserRole", bildungsebene.split(";"))

        # Use the dictionary when it is easier.
        element_dict = response.meta["item"]

        if len(response.xpath("/data/fach/*")) > 0:
            element_dict = response.meta["item"]
            discipline = list(element_dict["fach"].values())[0]
            valuespaces.add_value("discipline", discipline)

        # Consider https://vocabs.openeduhub.de/w3id.org/openeduhub/vocabs/learningResourceType/index.html
        ressource = element_dict["ressource"] if "ressource" in element_dict else None
        if ressource is not None and len(ressource) > 0:
            if "data" in element_dict["ressource"]:
                resource_types = element_dict["ressource"]["data"]
                if isinstance(resource_types, str):
                    resource_types = [resource_types]
            else:
                resource_types = element_dict["ressource"].values()

            # Convert non-LOM (not known to OEH) resource types, to LOM resource types.
            merlin_to_oeh_types = {
                "Film": "video",
                "Menü": "Menu",
                "Weiteres_Material": "Anderes Material",
                "Diagramm": "Veranschaulichung",
            }
            resource_types = [
                merlin_to_oeh_types[rt] if rt in merlin_to_oeh_types else rt.lower()
                for rt in resource_types
            ]

            valuespaces.add_value("learningResourceType", resource_types)
        return valuespaces

    def getPermissions(self, response):
        """
        In case license information, in the form of counties (Kreis codes), is available. This changes the permissions from
        public to private and sets accordingly the groups and mediacenters. For more information regarding the available
        Merlin county (kreis) codes please consult 'http://merlin.nibis.de/index.php?action=kreise'
        """

        permissions = LomBase.getPermissions(self, response)

        element_dict = response.meta["item"]

        permissions.replace_value("public", False)
        permissions.add_value("autoCreateGroups", True)

        groups = []

        county_ids = element_dict["county_ids"]
        public_county = "county-3100"

        # If there is only one element and is the County code 3100, then it is public content.
        if len(county_ids) == 1 and str(county_ids[0]) == public_county:
            # Add to state-wide public group.
            # groups.append("state-LowerSaxony-public")
            groups.append("LowerSaxony-public")

            # Add 1 group per County-code, which in this case is just "100" (3100).
            groups.extend(county_ids)
        else:
            # Add to state-wide private/licensed group.
            # groups.append("state-LowerSaxony-licensed")
            groups.append("LowerSaxony-private")

            # If County code 100 (country-wide) is included in the list, remove it.
            if public_county in county_ids:
                county_ids.remove(public_county)

            # Add 1 group per county.
            groups.extend(county_ids)

        permissions.add_value("groups", groups)

        return permissions

    def prepare_element(self, element_dict):
        # Step 1. Prepare county (Kreis) codes.
        if "kreis_id" in element_dict and element_dict["kreis_id"] is not None:
            county_ids = element_dict["kreis_id"]["data"]  # ... redundant extra nested dictionary "data"...
            if not isinstance(county_ids, list):  # one element
                county_ids = [county_ids]
            county_ids = sorted(county_ids, key=lambda x: int(x))

            # Add prefix "3" to conform with nationally-assigned IDs:
            # https://de.wikipedia.org/wiki/Liste_der_Landkreise_in_Deutschland
            county_ids = ["3" + id for id in county_ids]
            county_ids = ["county-" + x for x in county_ids]
            element_dict["county_ids"] = county_ids

        # Step 2. Fix thumbnail URL.
        thumbnail_prepared = element_dict["thumbnail"]

        # Step 2. Case a: Remove the 3 dots "...".
        thumbnail_prepared = thumbnail_prepared.replace("...", "")

        # Step 2. Case b: Replace "%2F" with '/'
        # TODO: check why not ALL occurrences are replaced.
        thumbnail_prepared = thumbnail_prepared.replace("%2F", "/")

        # Step 2. Case c: Replace the dot after the parent identifier with a '/'.
        if element_dict["parent_identifier"] is not None:
            parent_identifier = element_dict["parent_identifier"]
            subpath_position = thumbnail_prepared.find(parent_identifier) + len(parent_identifier)
            if thumbnail_prepared[subpath_position] == ".":
                thumbnail_prepared = thumbnail_prepared[:subpath_position] + "/" + thumbnail_prepared[subpath_position + 1:]

            element_dict["thumbnail"] = thumbnail_prepared

        return element_dict
<|MERGE_RESOLUTION|>--- conflicted
+++ resolved
@@ -83,21 +83,8 @@
                     # copyResponse._set_body(json.dumps(copyResponse.meta['item'], indent=1, ensure_ascii=False))
                     copyResponse._set_body(element_xml_str)
 
-                    if self.hasChanged(copyResponse):
-                        yield self.handleEntry(copyResponse)
-
-                    # LomBase.parse() has to be called for every individual instance that needs to be saved to the database.
-                    LomBase.parse(self, copyResponse)
-                except Exception as e:
-                    print("Issues with the element: " + str(element_dict["id_local"]) if "id_local" in element_dict else "")
-                    print(str(e))
-
-<<<<<<< HEAD
-        current_expected_count = (self.page+1) * self.limit
-=======
                 # LomBase.parse() has to be called for every individual instance that needs to be saved to the database.
                 await LomBase.parse(self, copyResponse)
->>>>>>> 79fae39f
 
         # TODO: To not stress the Rest APIs.
         # time.sleep(0.1)
