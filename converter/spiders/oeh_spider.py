--- conflicted
+++ resolved
@@ -1,13 +1,8 @@
 import logging
 
-<<<<<<< HEAD
-from converter.spiders.edu_sharing_base import EduSharingBase
-from converter.spiders.lom_base import LomBase
-=======
 import converter.env as env
 from .base_classes import EduSharingBase
 from ..items import LomLifecycleItemloader
->>>>>>> 79fae39f
 
 
 class OEHSpider(EduSharingBase):
@@ -33,24 +28,8 @@
 
     def getBase(self, response):
         base = EduSharingBase.getBase(self, response)
-<<<<<<< HEAD
-        base.replace_value("type", self.getProperty("ccm:objecttype", response))
-
-        # Adding a default searchable value to constitute this element (node) as a valid-to-be-returned object.
-        base.replace_value("searchable", "1")
         return base
 
-    def getLOMGeneral(self, response):
-        general = EduSharingBase.getLOMGeneral(self, response)
-
-        # Adding a default aggregationLevel, which can be used during filtering queries.
-        general.replace_value("aggregationLevel", "1")
-        return general
-
-=======
-        return base
-
->>>>>>> 79fae39f
     def getLOMTechnical(self, response):
         technical = EduSharingBase.getLOMTechnical(self, response)
         if "ccm:wwwurl" in response.meta["item"]["properties"]:
@@ -58,8 +37,6 @@
             technical.replace_value("location", response.meta["item"]["properties"]["ccm:wwwurl"][0])
         return technical
 
-<<<<<<< HEAD
-=======
 
     def getLOMLifecycle(self, response):
         has_publisher = False
@@ -75,7 +52,6 @@
             yield lifecycle
 
 
->>>>>>> 79fae39f
     def shouldImport(self, response=None):
         if self.importWhitelist:
             source = "oeh"
