--- conflicted
+++ resolved
@@ -1,14 +1,8 @@
 import logging
 
-<<<<<<< HEAD
-from .base_classes import EduSharingBase, LomBase
-import converter.env as env
-from ..items import LomAnnotationItemLoader
-=======
 import converter.env as env
 from .base_classes import EduSharingBase
 from ..items import LomLifecycleItemloader
->>>>>>> dc10ffcb
 
 
 class OEHSpider(EduSharingBase):
@@ -17,18 +11,12 @@
     url = "https://redaktion.openeduhub.net/edu-sharing/"
     apiUrl = "https://redaktion.openeduhub.net/edu-sharing/rest/"
     searchUrl = "search/v1/queries/-home-/"
-<<<<<<< HEAD
-    version = "0.1.1"
-    mdsId = "mds_oeh"
-    importWhitelist: [str] = None
-=======
     version = "0.1.9"  # last update: 2023-02-14
     mdsId = "mds_oeh"
     importWhitelist: [str] = None
     custom_settings = {
         "ROBOTSTXT_OBEY": False
     }
->>>>>>> dc10ffcb
 
     def __init__(self, **kwargs):
         EduSharingBase.__init__(self, **kwargs)
@@ -125,10 +113,7 @@
         permissions = LomBase.getPermissions(self, response)
 
         permissions.replace_value("public", False)
-<<<<<<< HEAD
-=======
         permissions.add_value("autoCreateGroups", True)
         permissions.add_value("groups", ["public"])
->>>>>>> dc10ffcb
 
         return permissions