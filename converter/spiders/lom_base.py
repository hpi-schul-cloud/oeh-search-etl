<<<<<<< HEAD
import time

=======
import json

from converter.MethodPerformanceTracing import MethodPerformanceTracing
>>>>>>> 8c2cd6b9
from converter.items import *
from pprint import pprint
import logging
from converter.constants import Constants
import requests
import html2text
import urllib
from scrapy.utils.project import get_project_settings
from converter.es_connector import EduSharing
import time

class LomBase(MethodPerformanceTracing):
    friendlyName = "LOM Based spider"
    ranking = 1
    version = (
        "1.0"  # you can override this locally and use it for your getHash() function
    )

    uuid = None
    remoteId = None
    forceUpdate = False

    def __init__(self, **kwargs):
        if "uuid" in kwargs:
            self.uuid = kwargs["uuid"]
        if "remoteId" in kwargs:
            self.remoteId = kwargs["remoteId"]
        if "cleanrun" in kwargs and kwargs["cleanrun"] == "true":
            logging.info(
                "cleanrun requested, will force update for crawler " + self.name
            )
            # EduSharing().deleteAll(self)
            self.forceUpdate = True
        if "resetVersion" in kwargs and kwargs["resetVersion"] == "true":
            logging.info(
                "resetVersion requested, will force update + reset versions for crawler "
                + self.name
            )
            # EduSharing().deleteAll(self)
            EduSharing.resetVersion = True
            self.forceUpdate = True

    # override to improve performance and automatically handling id
    def getId(self, response=None) -> str:
        return None

    # override to improve performance and automatically handling hash
    def getHash(self, response=None) -> str:
        return None

    # return the unique uri for the entry
    def getUri(self, response=None) -> str:
        return response.url

    def getUUID(self, response=None) -> str:
        return EduSharing().buildUUID(self.getUri(response))

    def hasChanged(self, response=None) -> bool:
        if self.forceUpdate:
            return True
        if self.uuid:
            if self.getUUID(response) == self.uuid:
                logging.info("matching requested id: " + self.uuid)
                return True
            return False
        if self.remoteId:
            if str(self.getId(response)) == self.remoteId:
                logging.info("matching requested id: " + self.remoteId)
                return True
            return False
        db = EduSharing().findItem(self.getId(response), self)
        changed = db == None or db[1] != self.getHash(response)
        if not changed:
            logging.info("Item " + db[0] + " has not changed")
        return changed

    # you might override this method if you don't want to import specific entries
    def shouldImport(self, response=None) -> bool:
        return True

    def parse(self, response):
        if self.shouldImport(response) == False:
            logging.info(
                "Skipping entry "
                + str(self.getId(response))
                + " because shouldImport() returned false"
            )
            return None
        if self.getId(response) != None and self.getHash(response) != None:
            if not self.hasChanged(response):
                return None

        # Avoid stressing the servers across calls of this method.
        settings = get_project_settings()
        if "PARSE_DELAY" in settings and float(settings.get('PARSE_DELAY')) > 0:
          time.sleep(float(settings.get("PARSE_DELAY")))

        main = self.getBase(response)
        main.add_value("lom", self.getLOM(response).load_item())
        main.add_value("valuespaces", self.getValuespaces(response).load_item())
        main.add_value("license", self.getLicense(response).load_item())
        main.add_value("permissions", self.getPermissions(response).load_item())
        logging.debug(main.load_item())
        main.add_value("response", self.mapResponse(response).load_item())
        return main.load_item()

    def html2Text(self, html):
        h = html2text.HTML2Text()
        h.ignore_links = True
        h.ignore_images = True
        return h.handle(html)

    def getUrlData(self, url):
        settings = get_project_settings()
        html = None
        if settings.get("SPLASH_URL"):
            data = requests.post(
                settings.get("SPLASH_URL") + "/render.json",
                json={
                    "html": 1,
                    "iframes": 1,
                    "url": url,
                    "wait": settings.get("SPLASH_WAIT"),
                    "headers": settings.get("SPLASH_HEADERS"),
                },
            ).content.decode("UTF-8")
            j = json.loads(data)
            html = j['html'] if 'html' in j else ''
            text = html
            text += '\n'.join(list(map(lambda x: x["html"], j["childFrames"]))) if 'childFrames' in j else ''
            return {"html": html, "text": self.html2Text(text)}
        else:
            return {"html": None, "text": None}

    def mapResponse(self, response, fetchData=True):
        r = ResponseItemLoader(response=response)
        r.add_value("status", response.status)
        # r.add_value('body',response.body.decode('utf-8'))

        # render via splash to also get the full javascript rendered content.
        if fetchData:
            data = self.getUrlData(response.url)
            r.add_value("html", data["html"])
            r.add_value("text", data["text"])
        r.add_value("headers", response.headers)
        r.add_value("url", self.getUri(response))
        return r

    def getValuespaces(self, response):
        return ValuespaceItemLoader(response=response)

    def getLOM(self, response) -> LomBaseItemloader:
        lom = LomBaseItemloader(response=response)
        lom.add_value("general", self.getLOMGeneral(response).load_item())
        lom.add_value("lifecycle", self.getLOMLifecycle(response).load_item())
        lom.add_value("technical", self.getLOMTechnical(response).load_item())
        lom.add_value("educational", self.getLOMEducational(response).load_item())
        lom.add_value("classification", self.getLOMClassification(response).load_item())
        return lom

    def getBase(self, response=None) -> BaseItemLoader:
        base = BaseItemLoader()
        base.add_value("sourceId", self.getId(response))
        base.add_value("hash", self.getHash(response))
        # we assume that content is imported. Please use replace_value if you import something different
        base.add_value("type", Constants.TYPE_MATERIAL)
        return base

    def getLOMGeneral(self, response=None) -> LomGeneralItemloader:
        return LomGeneralItemloader(response=response)

    def getLOMLifecycle(self, response=None) -> LomLifecycleItemloader:
        return LomLifecycleItemloader(response=response)

    def getLOMTechnical(self, response=None) -> LomTechnicalItemLoader:
        return LomTechnicalItemLoader(response=response)

    def getLOMEducational(self, response=None) -> LomEducationalItemLoader:
        return LomEducationalItemLoader(response=response)

    def getLicense(self, response=None) -> LicenseItemLoader:
        return LicenseItemLoader(response=response)

    def getLOMClassification(self, response=None) -> LomClassificationItemLoader:
        return LomClassificationItemLoader(response=response)

    def getPermissions(self, response=None) -> PermissionItemLoader:
        permissions = PermissionItemLoader(response=response)
        # default all materials to public, needs to be changed depending on the spider!
        settings = get_project_settings()
        permissions.add_value("public", settings.get("DEFAULT_PUBLIC_STATE"))
        return permissions<|MERGE_RESOLUTION|>--- conflicted
+++ resolved
@@ -1,11 +1,6 @@
-<<<<<<< HEAD
-import time
-
-=======
 import json
 
 from converter.MethodPerformanceTracing import MethodPerformanceTracing
->>>>>>> 8c2cd6b9
 from converter.items import *
 from pprint import pprint
 import logging
