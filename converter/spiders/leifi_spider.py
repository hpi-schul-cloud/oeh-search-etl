import html
import os
import pathlib

import requests
import scrapy

from converter.constants import Constants
from converter.items import *
from converter.valuespace_helper import Valuespaces
from .base_classes import LomBase


class LeifiSpider(scrapy.Spider, LomBase):
    """
    LeifiSpider uses a local .xml file (which contains the RSS feed of leifiphysik.de) to crawl its elements.

    This crawler can only be run or locally debugged if you have the "leifi_feed_rss.xml" file
    in the correct directory, either locally or on your HTTP-Server in "/sources/leifi_feed_rss.xml".
    """
    name = "leifi_spider"
    friendlyName = "LEIFIphysik"
    url = "https://www.leifiphysik.de/"
<<<<<<< HEAD
    #rssUrl = "http://localhost/sources/leifi_feed_rss.xml"
    rssUrl = "https://www.leifiphysik.de/sites/default/files/elixier/leifi_feed_rss.xml"
=======
    version = "0.1.1"   # last update: 2022-03-04
    # ToDo: enable the localhost rssUrl
    # rssUrl = "http://localhost/sources/leifi_feed_rss.xml"

    # For local testing/debugging ONLY:
    # first create a folder in this project root folder called 'sources' and add the 'leifi_feed_rss.xml'
    # ToDo: don't forget to enable the localhost rssUrl before commiting your changes!
    rssUrl = pathlib.Path(os.path.abspath('sources/leifi_feed_rss.xml')).as_uri()
>>>>>>> 79fae39f

    def __init__(self, **kwargs):
        LomBase.__init__(self, **kwargs)
        self.valuespacesMapping = Valuespaces()

    def getUri(self, response):
        return response.meta["item"].xpath("url_datensatz//text()").get()

    def start_requests(self):
        yield scrapy.Request(url=self.rssUrl, callback=self.parse_xml)

    def parse_xml(self, response):
        ids = []
        for item in response.xpath("//elixier/datensatz"):
            item_id = item.xpath("id_local//text()").get()
            if item_id not in ids:
                ids.append(item_id)
                copy_response = response.copy()
                copy_response.meta["item"] = item
                yield self.parse(copy_response)

    async def parse(self, response):
        return await LomBase.parse(self, response)

    def getValuespaces(self, response):
        valuespaces = LomBase.getValuespaces(self, response)
        text = response.meta["item"].xpath("systematikpfad//text()").get()
        for entry in self.valuespacesMapping.data["discipline"]:
            if entry["prefLabel"]["de"].casefold() in text.casefold():
                valuespaces.add_value("discipline", entry["id"])
        return valuespaces

    def mapResponse(self, response):
        r = ResponseItemLoader()
        r.add_value("url", self.getUri(response))
        r.add_value(
            "text",
            requests.get(
                response.meta["item"].xpath("url_datensatz//text()").get()
            ).content.decode("UTF-8"),
        )
        return r

    def getId(self, response):
        return response.meta["item"].xpath("id_local//text()").get()

    def getHash(self, response):
        return response.meta["item"].xpath("letzte_aenderung//text()").get()

    def getBase(self, response):
        base = LomBase.getBase(self, response)
        base.add_value(
            "lastModified",
            response.meta["item"].xpath("letzte_aenderung//text()").get(),
        )
        return base

    def getLOMGeneral(self, response):
        general = LomBase.getLOMGeneral(self, response)
        general.add_value(
            "title",
            html.unescape(response.meta["item"].xpath("titel//text()").get()),
        )
        general.add_value(
            "language", response.meta["item"].xpath("sprache//text()").get()
        )
        general.add_value(
            "keyword",
            html.unescape(response.meta["item"].xpath("schlagwort//text()").get()).split("; "),
        )
        desc = response.meta["item"].xpath("beschreibung//text()").get().strip()
        # dirty cleaning of invalid descriptions
        # not perfect yet, these objects also appear inside the content
        if not desc.startswith("swiffyobject_"):
            general.add_value("description", html.unescape(desc))
        return general

    def getLOMTechnical(self, response):
        technical = LomBase.getLOMTechnical(self, response)
        technical.add_value("format", "text/html")
        technical.add_value(
            "location", response.meta["item"].xpath("url_datensatz//text()").get()
        )
        return technical

    def getLicense(self, response):
        license_loader = LomBase.getLicense(self, response)
        if (
                response.meta["item"].xpath("rechte//text()").get()
                == "Keine Angabe, es gilt die gesetzliche Regelung"
        ):
            license_loader.add_value("internal", Constants.LICENSE_COPYRIGHT_LAW)
        return license_loader<|MERGE_RESOLUTION|>--- conflicted
+++ resolved
@@ -21,10 +21,6 @@
     name = "leifi_spider"
     friendlyName = "LEIFIphysik"
     url = "https://www.leifiphysik.de/"
-<<<<<<< HEAD
-    #rssUrl = "http://localhost/sources/leifi_feed_rss.xml"
-    rssUrl = "https://www.leifiphysik.de/sites/default/files/elixier/leifi_feed_rss.xml"
-=======
     version = "0.1.1"   # last update: 2022-03-04
     # ToDo: enable the localhost rssUrl
     # rssUrl = "http://localhost/sources/leifi_feed_rss.xml"
@@ -33,7 +29,6 @@
     # first create a folder in this project root folder called 'sources' and add the 'leifi_feed_rss.xml'
     # ToDo: don't forget to enable the localhost rssUrl before commiting your changes!
     rssUrl = pathlib.Path(os.path.abspath('sources/leifi_feed_rss.xml')).as_uri()
->>>>>>> 79fae39f
 
     def __init__(self, **kwargs):
         LomBase.__init__(self, **kwargs)
