--- conflicted
+++ resolved
@@ -221,17 +221,6 @@
         return request.json()
 
     def start_requests(self):
-<<<<<<< HEAD
-        url = self.url + "/entity/api/json/export/article"
-        # current dummy fallback since the Serlo API is basically down
-        # url = "http://localhost/sources/serlo.json"
-
-        yield scrapy.Request(url=url, callback=self.parseList)
-
-    # some fields are having xml entities (for whatever reason), we will unescape them here
-    def get(self, *params, response):
-        data = JSONBase.get(self, *params, json=response.meta["json"])
-=======
         for graphql_item in self.graphql_items:
             item_url = graphql_item["id"]
             # ToDo: there is room for further optimization if we do the drop_item check here
@@ -244,7 +233,6 @@
         # e.g.:     "id": "https://serlo.org/2097"
         #           "value": "2097"
         graphql_json: dict = graphql_json
->>>>>>> 79fae39f
         try:
             identifier_value: str = graphql_json["identifier"]["value"]
             if identifier_value:
