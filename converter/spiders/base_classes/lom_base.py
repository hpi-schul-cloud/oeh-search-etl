--- conflicted
+++ resolved
@@ -160,10 +160,6 @@
         lom.add_value("educational", self.getLOMEducational(response).load_item())
         lom.add_value("classification", self.getLOMClassification(response).load_item())
         lom.add_value("relation", self.getLOMRelation(response).load_item())
-<<<<<<< HEAD
-        lom.add_value("annotation", self.getLOMAnnotation(response).load_item())
-=======
->>>>>>> dc10ffcb
         return lom
 
     def getBase(self, response=None) -> BaseItemLoader:
@@ -197,12 +193,6 @@
     def getLOMRelation(self, response=None) -> LomRelationItemLoader:
         return LomRelationItemLoader(response=response)
 
-<<<<<<< HEAD
-    def getLOMAnnotation(self, response=None) -> LomAnnotationItemLoader:
-        return LomAnnotationItemLoader(response=response)
-
-=======
->>>>>>> dc10ffcb
     def getPermissions(self, response=None) -> PermissionItemLoader:
         permissions = PermissionItemLoader(response=response)
         # default all materials to public, needs to be changed depending on the spider!
