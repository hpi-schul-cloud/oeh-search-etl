--- conflicted
+++ resolved
@@ -1,9 +1,4 @@
-<<<<<<< HEAD
-import logging
-
-=======
 from loguru import logger
->>>>>>> b05228ad
 from scrapy import settings
 
 from converter.constants import Constants
@@ -38,21 +33,13 @@
         if "remoteId" in kwargs:
             self.remoteId = kwargs["remoteId"]
         if "cleanrun" in kwargs and kwargs["cleanrun"] == "true":
-<<<<<<< HEAD
-            logging.info(
-=======
             logger.info(
->>>>>>> b05228ad
                 f"cleanrun requested, will force update for crawler {self.name}"
             )
             # EduSharing().deleteAll(self)
             self.forceUpdate = True
         if "resetVersion" in kwargs and kwargs["resetVersion"] == "true":
-<<<<<<< HEAD
-            logging.info(
-=======
             logger.info(
->>>>>>> b05228ad
                 f"resetVersion requested, will force update + reset versions for crawler {self.name}"
             )
             # populate the custom_settings so we can read the value more comfortably
@@ -82,30 +69,18 @@
             return True
         if self.uuid:
             if self.getUUID(response) == self.uuid:
-<<<<<<< HEAD
-                logging.info(f"matching requested id: {self.uuid}")
-=======
                 logger.info(f"matching requested id: {self.uuid}")
->>>>>>> b05228ad
                 return True
             return False
         if self.remoteId:
             if str(self.getId(response)) == self.remoteId:
-<<<<<<< HEAD
-                logging.info(f"matching requested id: {self.remoteId}")
-=======
                 logger.info(f"matching requested id: {self.remoteId}")
->>>>>>> b05228ad
                 return True
             return False
         db = EduSharing().find_item(self.getId(response), self)
         changed = db is None or db[1] != self.getHash(response)
         if not changed:
-<<<<<<< HEAD
-            logging.info(f"Item {self.getId(response)} (uuid: {db[0]}) has not changed")
-=======
             logger.info(f"Item {self.getId(response)} (uuid: {db[0]}) has not changed")
->>>>>>> b05228ad
         return changed
 
     # you might override this method if you don't want to import specific entries
@@ -126,11 +101,7 @@
         main.add_value("valuespaces", self.getValuespaces(response).load_item())
         main.add_value("license", self.getLicense(response).load_item())
         main.add_value("permissions", self.getPermissions(response).load_item())
-<<<<<<< HEAD
-        # logging.debug(main.load_item())
-=======
         # logger.debug(main.load_item())
->>>>>>> b05228ad
         response_itemloader = await self.mapResponse(response)
         main.add_value("response", response_itemloader.load_item())
         return main.load_item()
