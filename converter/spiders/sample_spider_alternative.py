--- conflicted
+++ resolved
@@ -70,11 +70,8 @@
         #                                   human readable string of text) store its within the 'fulltext' field.)
         #                                   If no 'fulltext' value was provided, the pipelines will try to fetch
         #                                   'full text' content from "ResponseItem.text" and save it here.
-<<<<<<< HEAD
-=======
         #  - ai_allow_usage     optional    (filled automatically by the ``RobotsTxtPipeline`` and expects a boolean)
         #                                   indicates if an item is allowed to be used in AI training.
->>>>>>> b05228ad
         base.add_value('sourceId', response.url)
         # if the source doesn't have a "datePublished" or "lastModified"-value in its header or JSON_LD,
         # you might have to help yourself with a unique string consisting of the datetime of the crawl + self.version
