--- conflicted
+++ resolved
@@ -1,45 +1,38 @@
-<<<<<<< HEAD
 import json
 import requests
-=======
+import time
+import scrapy as scrapy
+import converter.env as env
 
->>>>>>> 0ef4c532
-import time
-import json
-
-import requests
-import scrapy
-from scrapy.spiders import CrawlSpider
-
-import converter.env as env
 from converter.items import *
 from converter.spiders.base_classes.lom_base import LomBase
-
+from scrapy.spiders import CrawlSpider
 
 class SodixSpider(CrawlSpider, LomBase):
     """
-    This crawler fetches data from the Merlin content source, which provides us paginated XML data. For every element
-    in the returned XML array we call LomBase.parse(), which in return calls methods, such as getId(), getBase() etc.
+    This crawler fetches data from the SODIX. The Scrapy request with GraphQL in JSON (please refer to body in parse() function). 
+    The Response will be convert to python dictionary using json.dumps(). Response.meta["item"] is used in every
+    get function to facilitate access to metadata. 
+
+    For better understanding, please refer to mediothek_pixiothek_spider.py, merlin_spider.py and openduhub / oeh-search-etl in 
+    Github(https://github.com/openeduhub/oeh-search-etl/wiki/How-To-build-a-crawler-for-edu-sharing-(alternative-method))
 
     Author: BRB team
     """
-    name = "sodix_spider"
-    url = "https://www.sodix.de/"  # the url which will be linked as the primary link to your source (should be the main url of your site)
-    friendlyName = "Sodix"  # name as shown in the search ui
-    version = "0.1"  # the version of your crawler, used to identify if a reimport is necessary
-    apiUrl = "https://api.sodix.de/gql/auth/login"  # * regular expression, to represent all possible values.
-    apiUrl2 = "https://api.sodix.de/gql/graphql"
-    user = env.get("SODIX_USER")
-    password = env.get("SODIX_PASSWORD")
+
+    name            = "sodix_spider"
+    url             = "https://www.sodix.de/"  # the url which will be linked as the primary link to your source (should be the main url of your site)
+    friendlyName    = "Sodix"  # name as shown in the search ui
+    version         = "0.1"  # the version of your crawler, used to identify if a reimport is necessary
+    apiUrl          = "https://api.sodix.de/gql/auth/login"  # * regular expression, to represent all possible values.
+    apiUrl2         = "https://api.sodix.de/gql/graphql"
+    user            = env.get("SODIX_USER")
+    password        = env.get("SODIX_PASSWORD")
 
     def __init__(self, **kwargs):
         LomBase.__init__(self, **kwargs)
         self.access_token = None
 
-<<<<<<< HEAD
-=======
-    # login into sodix page, then call parse function.
->>>>>>> 0ef4c532
     def start_requests(self):
         self.login()
         yield self.make_requests()
@@ -47,18 +40,12 @@
     def login(self):
         response = requests.post(
             self.apiUrl,
-<<<<<<< HEAD
-            headers =   {'Content-Type': 'application/json'},
-            data    =   f'{{"login": "{self.user}", "password": "{self.password}"}}'
-=======
             headers={'Content-Type': 'application/json'},
             data=f'{{"login": "{self.user}", "password": "{self.password}"}}'
->>>>>>> 0ef4c532
         )
         if not response.status_code == 200:
             raise RuntimeError(f'Unexpected response status: {response.status_code}')
         self.access_token = response.json()['access_token']
-<<<<<<< HEAD
         
                  
     def make_requests(self):
@@ -77,27 +64,9 @@
                                 headers  = headers,
                                 body     = body   
                             ) 
-=======
 
-    def make_requests(self):
-        headers = {
-            'Authorization': 'Bearer ' + self.access_token,
-            'Content-Type': 'application/json'
-        }
-
-        # add the metadata that you want to extract here
-        body = json.dumps({"query": "{\n sources { id\n name\n created\n metadata { description\n keywords\n language\n learnResourceType\n media { dataType\n originalUrl\n size\n thumbPreview\n } publishers { linkToGeneralUseRights\n } title\n } }\n}"})
-        return scrapy.Request(
-            url=self.apiUrl2,
-            callback=self.parse_sodix,
-            method='POST',
-            headers=headers,
-            body=body
-        )
->>>>>>> 0ef4c532
-
+    # to access sodix with access_token
     def parse_sodix(self, response):
-<<<<<<< HEAD
         elements       = json.loads(response.body.decode('utf-8'))
         requestCount   = len(elements['data']['sources'])
         
@@ -110,42 +79,20 @@
 
                 copyResponse              = response.copy()
                 copyResponse.meta["item"] = elements['data']['sources'][i]['metadata'][j] 
-=======
-        elements = json.loads(response.body.decode('utf-8'))
-        requestCount = len(elements['data']['sources'])
-
-        # For testing
-        for i in range(requestCount):
-            # For debugging
-            # if i == 10:
-            #     print('dev-mode : 10 requests done, exiting...')
-            #     break
-
-            copyResponse = response.copy()
-            copyResponse.meta["item"] = elements['data']['sources'][i]
->>>>>>> 0ef4c532
 
                 json_str = json.dumps(elements['data']['sources'][i]['metadata'][j], indent=4, sort_keys=True, ensure_ascii=False)
 
                 copyResponse._set_body(json_str)
 
-<<<<<<< HEAD
                 # In order to transfer data to CSV/JSON, implement these 2 lines. 
                 if self.hasChanged(copyResponse):
                     yield LomBase.parse(self, copyResponse)
                 
                 # to call LomBase functions 
                 LomBase.parse(self, copyResponse)
-=======
-            if self.hasChanged(copyResponse):
-                yield LomBase.parse(self, copyResponse)
-
-            LomBase.parse(self, copyResponse)
->>>>>>> 0ef4c532
             print('Finish parsing: ' + str(i+1) + '/' + str(requestCount))
-
+    
     def getBase(self, response):
-<<<<<<< HEAD
         base         = LomBase.getBase(self, response)
         metadata     = response.meta["item"]
 
@@ -155,23 +102,10 @@
 
     def getId(self, response) :
         metadata = response.meta["item"]
-=======
-        base = LomBase.getBase(self, response)
-        source = response.meta["item"]
-
-        for i in range(len(source['metadata'])):
-            base.add_value("thumbnail", source['metadata'][i]['media']['thumbPreview'])
-        return base
-
-    def getId(self, response):
-        source = response.meta["item"]
-        return source['id']
->>>>>>> 0ef4c532
 
         return metadata['id']
         
     def getHash(self, response):
-<<<<<<< HEAD
 
         return hash(str(self.version)+str(time.time()))
 
@@ -185,25 +119,14 @@
 
     def getLOMEducational(self, response=None):
         educational = LomBase.getLOMEducational(self, response)
-        metadata    = response.meta["item"]
+        metadata      = response.meta["item"]
 
         educational.add_value("language"    , metadata['language'])
 
         return educational
     
-=======
-        return hash(str(self.version) + str(time.time()))
-
-    def mapResponse(self, response):
-        r = ResponseItemLoader(response=response)
-        r.add_value("status", response.status)
-        r.add_value("headers", response.headers)
-        r.add_value("url", response.url)
-        return r
-
->>>>>>> 0ef4c532
     def getLOMGeneral(self, response):
-        general   = LomBase.getLOMGeneral(self, response)
+        general = LomBase.getLOMGeneral(self, response)
         metadata  = response.meta["item"]
 
         general.add_value("aggregationLevel", "1")
@@ -215,7 +138,6 @@
 
         return general
 
-<<<<<<< HEAD
     
     def getLicense(self, response=None):
         license     = LomBase.getLicense(self, response)
@@ -224,93 +146,36 @@
         for i in range(len(metadata['publishers'])):
             license.add_value("description", metadata['publishers'][i]['linkToGeneralUseRights'])
 
-=======
-        for i in range(len(source['metadata'])):
-            general.add_value("title"       , source['metadata'][i]['title'])
-            general.add_value("keyword"     , source['metadata'][i]['keywords'])
-            general.add_value("language"    , source['metadata'][i]['language'])
-            general.add_value("description" , source['metadata'][i]['description'])
-            return general
-
-    def getLOMEducational(self, response=None):
-        educational = LomBase.getLOMEducational(self, response)
-        source = response.meta["item"]
-
-        for i in range(len(source['metadata'])):
-            educational.add_value("description", source['metadata'][i]['description'])
-            educational.add_value("language", source['metadata'][i]['language'])
-        return educational
-
-    def getLOMGeneral(self, response):
-        general = LomBase.getLOMGeneral(self, response)
-        source = response.meta["item"]
-
-        general.add_value("identifier", source['id'])
-
-        for i in range(len(source['metadata'])):
-            general.add_value("title", source['metadata'][i]['title'])
-            general.add_value("keyword", source['metadata'][i]['keywords'])
-            general.add_value("language", source['metadata'][i]['language'])
-            general.add_value("description", source['metadata'][i]['description'])
-            return general
-
-    def getLicense(self, response=None):
-        license = LomBase.getLicense(self, response)
-        source = response.meta["item"]
-
-        for i in range(len(source['metadata'])):
-            for j in range(len(source['metadata'][i]['publishers'])):
-                license.add_value("description", source['metadata'][i]['publishers'][j]['linkToGeneralUseRights'])
->>>>>>> 0ef4c532
         return license
 
     def getLOMTechnical(self, response):
         technical = LomBase.getLOMTechnical(self, response)
-<<<<<<< HEAD
         metadata  = response.meta["item"]
 
         technical.add_value("format"    , metadata['media']['dataType'])
         technical.add_value("location"  , metadata['media']['originalUrl'])
         technical.add_value("size"      , metadata['media']['size'])
 
-=======
-        source = response.meta["item"]
-
-        for i in range(len(source['metadata'])):
-            technical.add_value("format", source['metadata'][i]['media']['dataType'])
-            technical.add_value("location", source['metadata'][i]['media']['originalUrl'])
-            technical.add_value("size", source['metadata'][i]['media']['size'])
->>>>>>> 0ef4c532
         return technical
 
     def getValuespaces(self, response):
         valuespaces = LomBase.getValuespaces(self, response)
-<<<<<<< HEAD
         metadata    = response.meta["item"]
 
         valuespaces.add_value("learningResourceType", metadata['learnResourceType'])
 
-=======
-        source = response.meta["item"]
-        for i in range(len(source['metadata'])):
-            valuespaces.add_value("learningResourceType", source['metadata'][i]['learnResourceType'])
->>>>>>> 0ef4c532
         return valuespaces
-
+    
     # TODO
     def getPermissions(self, response):
         permissions = LomBase.getPermissions(self, response)
-<<<<<<< HEAD
 
         return permissions    
-=======
-        return permissions
->>>>>>> 0ef4c532
 
-    # TODO
+    # TODO 
     def getLOMAnnotation(self, response=None) -> LomAnnotationItemLoader:
         annotation = LomBase.getLOMAnnotation(self, response)
-        #metadata  = response.meta["item"]
+        metadata  = response.meta["item"]
 
         annotation.add_value("description" , "searchable==0")
 
