--- conflicted
+++ resolved
@@ -32,12 +32,6 @@
 })
 
 TWISTED_REACTOR = "twisted.internet.asyncioreactor.AsyncioSelectorReactor"
-<<<<<<< HEAD
-REQUEST_FINGERPRINTER_IMPLEMENTATION = "2.7"
-# fixes Scrapy DeprecationWarning on startup (Scrapy v2.10+)
-# (see: https://docs.scrapy.org/en/latest/topics/request-response.html#request-fingerprinter-implementation):
-=======
->>>>>>> b05228ad
 
 # Default behaviour for regular crawlers of non-license-controlled content
 # When set True, every item will have GROUP_EVERYONE attached in edu-sharing
@@ -134,10 +128,7 @@
     "converter.pipelines.NormLanguagePipeline": 150,
     "converter.pipelines.ConvertTimePipeline": 200,
     "converter.pipelines.ProcessValuespacePipeline": 250,
-<<<<<<< HEAD
-=======
     "converter.pipelines.RobotsTxtPipeline": 255,
->>>>>>> b05228ad
     "converter.pipelines.CourseItemPipeline": 275,
     "converter.pipelines.ProcessThumbnailPipeline": 300,
     "converter.pipelines.EduSharingTypeValidationPipeline": 325,
