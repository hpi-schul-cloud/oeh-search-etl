import json
import logging
from asyncio import Semaphore
from enum import Enum

import html2text
import httpx
import trafilatura
<<<<<<< HEAD
=======
from converter import env
from loguru import logger
>>>>>>> b05228ad
from playwright.async_api import async_playwright
from scrapy.utils.project import get_project_settings

logging.getLogger("trafilatura").setLevel(logging.INFO)  # trafilatura is quite spammy

ignored_file_extensions: list[str] = [
    # file extensions that cause unexpected behavior when trying to render them with a headless browser
    ".aac",
    ".avi",
    ".bin",
    ".bmp",
    ".bz",
    ".cda",
    ".csv",
    ".doc",
    ".docx",
    ".epub",
    ".gz",
    ".mbz",
    ".mid",
    ".midi",
    ".mp3",
    ".mp4",
    ".mpeg",
    ".mpkg",
    ".odp",
    ".ods",
    ".odt",
    ".oga",
    ".ogx",
    ".opus",
    ".otf",
    ".pdf",
    ".pptx",
    ".rar",
    ".rtf",
    ".sh",
    ".tar",
    ".ts",
    ".ttf",
    ".txt",
    ".vsd",
    ".wav",
    ".weba",
    ".webm",
    ".webp",
    ".xls",
    ".xlsx",
    ".zip",
    ".3gp",
    ".3g2",
    ".7z",
]

log = logging.getLogger(__name__)
logging.getLogger("trafilatura").setLevel(logging.INFO)  # trafilatura is quite spammy

ignored_file_extensions: list[str] = [
    # file extensions that cause unexpected behavior when trying to render them with a headless browser
    ".aac",
    ".avi",
    ".bin",
    ".bmp",
    ".bz",
    ".cda",
    ".csv",
    ".doc",
    ".docx",
    ".epub",
    ".gz",
    ".mbz",
    ".mid",
    ".midi",
    ".mp3",
    ".mp4",
    ".mpeg",
    ".mpkg",
    ".odp",
    ".ods",
    ".odt",
    ".oga",
    ".ogx",
    ".opus",
    ".otf",
    ".pdf",
    ".pptx",
    ".rar",
    ".rtf",
    ".sh",
    ".tar",
    ".ts",
    ".ttf",
    ".txt",
    ".vsd",
    ".wav",
    ".weba",
    ".webm",
    ".webp",
    ".xls",
    ".xlsx",
    ".zip",
    ".3gp",
    ".3g2",
    ".7z",
]


class WebEngine(Enum):
    # Splash (default engine)
    Splash = "splash"
    # Playwright is controlling a headless Chrome browser
    Playwright = "playwright"


class WebTools:
    _sem_splash: Semaphore = Semaphore(10)
    _sem_playwright: Semaphore = Semaphore(10)
    # reminder: if you increase this Semaphore value, you NEED to change the "browserless v2"-docker-container
    # configuration accordingly! (e.g., by increasing the MAX_CONCURRENT_SESSIONS and MAX_QUEUE_LENGTH configuration
    # settings, see: https://www.browserless.io/docs/docker)
    _playwright_cookies: list[dict] = list()
    _playwright_adblocker: bool = False

    @classmethod
    async def __safely_get_splash_response(cls, url: str):
        """Send a URL string to the Splash container for HTTP / Screenshot rendering if a Semaphore can be acquired.

        (The Semaphore is used to control / throttle the number of concurrent pending requests to the Splash container,
        which is necessary because Splash can only handle a specific number of connections at the same time.)
        """
        async with cls._sem_splash:
            return await WebTools.__getUrlDataSplash(url)

    @classmethod
    async def __safely_get_playwright_response(cls, url: str):
        """Send a URL string to the Playwright container ("browserless v2") for HTTP / Screenshot rendering if a
        Semaphore can be acquired.
<<<<<<< HEAD

        (The Semaphore is used to control / throttle the number of concurrent pending requests to the Playwright
        container, which is necessary because Playwright only allows a specific number of connections / requests in the
        queue at the same time.
        browserless v2 defaults to: 5 concurrent requests // 5 requests in the queue
        => Semaphore value of 10 should guarantee that neither the crawler nor the pipelines make more requests than the
        container is able to handle.)

=======

        (The Semaphore is used to control / throttle the number of concurrent pending requests to the Playwright
        container, which is necessary because Playwright only allows a specific number of connections / requests in the
        queue at the same time.
        browserless v2 defaults to: 5 concurrent requests // 5 requests in the queue
        => Semaphore value of 10 should guarantee that neither the crawler nor the pipelines make more requests than the
        container is able to handle.)

>>>>>>> b05228ad
        For details, see:
        https://www.browserless.io/docs/docker#max-concurrent-sessions
        https://www.browserless.io/docs/docker#max-queue-length
        """
        async with cls._sem_playwright:
            return await WebTools.__getUrlDataPlaywright(url)

    @classmethod
    def url_cant_be_rendered_by_headless_browsers(cls, url: str) -> bool:
        """Rudimentary check for problematic file extensions within a provided URL string.
        Returns True if a problematic extension was detected."""
        # ToDo:
        #  - extend the list of problematic file extensions as they occur during debugging
        #  - implement check for parametrized URLs (e.g. "<URL>/image.png?token=..." and other edge-cases
        if isinstance(url, str) and url:
            # checking if the provided URL is actually a string
            for file_extension in ignored_file_extensions:
                if url.endswith(file_extension):
<<<<<<< HEAD
                    log.warning(
=======
                    logger.warning(
>>>>>>> b05228ad
                        f"Problematic file extension {file_extension} detected in URL {url} ! "
                        f"Headless browsers can't render this file type."
                    )
                    return True
        else:
<<<<<<< HEAD
            log.debug(f"URL {url} does not appear to be a string value. WebTools REQUIRE an URL string.")
=======
            logger.debug(f"URL {url} does not appear to be a string value. WebTools REQUIRE an URL string.")
>>>>>>> b05228ad
            return False

    @classmethod
    async def getUrlData(cls, url: str,
                         engine: WebEngine = WebEngine.Playwright,
                         adblock: bool = None,
                         cookies: list[dict] = None):
        """
        Sends an HTTP request through one of the (dockerized) headless browsers for JavaScript-enabled HTML rendering.
        @param url: the to-be-rendered URL
        @param engine: the WebEngine of choice (either "Splash" or "Playwright")
        @param adblock: (playwright only!) block ads for this HTTP Request (via uBlock Origin) if set to True
        @param cookies: (playwright only!) a list of cookies (type: list[dict]) that shall be transmitted during the
        HTTP request
        @return:
        """
        url_contains_problematic_file_extension: bool = cls.url_cant_be_rendered_by_headless_browsers(url=url)
        if url_contains_problematic_file_extension:
            # most binary files cannot be rendered by Playwright or Splash and would cause unexpected behavior in the
            # Thumbnail Pipeline
            # ToDo: handle websites that redirect to binary downloads gracefully
            #   - maybe by checking the MIME-Type in response headers first?
<<<<<<< HEAD
            log.warning(
=======
            logger.warning(
>>>>>>> b05228ad
                f"File extension in URL {url} detected which cannot be rendered by headless browsers. "
                f"Skipping WebTools rendering for this url..."
            )
            return
        if cookies:
            # sets the spider-specific cookies for Playwright requests (e.g., to skip a cookie banner)
            cls._playwright_cookies = cookies
        if adblock:
            # controls if the built-in adblocker of "browserless" should be enabled for Playwright
            cls._playwright_adblocker = adblock
        if engine == WebEngine.Splash:
            return await cls.__safely_get_splash_response(url)
        elif engine == WebEngine.Playwright:
            return await cls.__safely_get_playwright_response(url)
        raise Exception("Invalid engine")

    @staticmethod
    async def __getUrlDataPlaywright(url: str):
        playwright_dict = await WebTools.fetchDataPlaywright(url)
        html: str = playwright_dict.get("content")
        screenshot_bytes: bytes = playwright_dict.get("screenshot_bytes")
        fulltext: str = WebTools.html2Text(html)
        if html and isinstance(html, str):
            html_bytes: bytes = html.encode()
            trafilatura_text: str | None = trafilatura.extract(html_bytes)
            if trafilatura_text:
                # trafilatura text extraction is (in general) more precise than html2Text, so we'll use it if available
                fulltext = trafilatura_text
        return {"html": html,
                "text": fulltext,
                "cookies": None,
                "har": None,
                "screenshot_bytes": screenshot_bytes}

    @staticmethod
    async def __getUrlDataSplash(url: str):
        settings = get_project_settings()
        # html = None
        if settings.get("SPLASH_URL") and not url.endswith(".pdf") and not url.endswith(".docx"):
            # Splash can't handle some binary direct-links (Splash will throw "LUA Error 400: Bad Request" as a result)
            async with httpx.AsyncClient() as client:
                result = await client.post(
                    settings.get("SPLASH_URL") + "/render.json",
                    json={
                        "html": 1,
                        "iframes": 1,
                        "url": url,
                        "wait": settings.get("SPLASH_WAIT"),
                        "headers": settings.get("SPLASH_HEADERS"),
                        "script": 1,
                        "har": 1,
                        "response_body": 1,
                    },
                    timeout=30
                )
                data = result.content.decode("UTF-8")
                j = json.loads(data)
                html = j['html'] if 'html' in j else ''
                text = html
                text += '\n'.join(list(map(lambda x: x["html"], j["childFrames"]))) if 'childFrames' in j else ''
                cookies = dict(result.cookies)
                return {"html": html,
                        "text": WebTools.html2Text(text),
                        "cookies": cookies,
                        "har": json.dumps(j["har"])}
        else:
            return {"html": None, "text": None, "cookies": None, "har": None}

    @classmethod
    async def fetchDataPlaywright(cls, url: str):
        # relevant docs for this implementation: https://hub.docker.com/r/browserless/chrome#playwright and
        # https://playwright.dev/python/docs/api/class-browsertype#browser-type-connect-over-cdp
        async with async_playwright() as p:
<<<<<<< HEAD
            ws_cdp_endpoint = env.get("PLAYWRIGHT_WS_ENDPOINT")
=======
            ws_cdp_endpoint = f"{env.get("PLAYWRIGHT_WS_ENDPOINT")}/chrome/playwright"
>>>>>>> b05228ad
            if cls._playwright_adblocker:
                # advertisements pollute the HTML body and obstruct website screenshots, which is why we try to block
                # them from rendering via the built-in adblocker (uBlock Origin) of the browserless docker image.
                # see: https://docs.browserless.io/chrome-flags/#blocking-ads
<<<<<<< HEAD
                ws_cdp_endpoint = f"{ws_cdp_endpoint}/?blockAds=true"
            browser = await p.chromium.connect_over_cdp(endpoint_url=ws_cdp_endpoint)
=======
                ws_cdp_endpoint = f"{ws_cdp_endpoint}?blockAds=true"
            browser = await p.chromium.connect(ws_endpoint=ws_cdp_endpoint)
>>>>>>> b05228ad
            browser_context = await browser.new_context()
            if cls._playwright_cookies:
                # Some websites may require setting specific cookies to render properly
                # (e.g., to skip or close annoying cookie banners).
                # Playwright supports passing cookies to requests
                # see: https://playwright.dev/python/docs/api/class-browsercontext#browser-context-add-cookies
<<<<<<< HEAD
                log.debug(f"Preparing cookies for Playwright HTTP request...")
=======
                logger.debug(f"Preparing cookies for Playwright HTTP request...")
>>>>>>> b05228ad
                prepared_cookies: list[dict] = list()
                for cookie_object in cls._playwright_cookies:
                    if isinstance(cookie_object, dict):
                        # Playwright expects a list[dict]!
                        # Each cookie must have the following (REQUIRED) properties:
                        # "name" (type: str), "value" (type: str) and "url" (type: str)
                        if "name" in cookie_object and "value" in cookie_object:
                            cookie = {
                                "name": cookie_object["name"],
                                "value": cookie_object["value"],
                                "url": url
                            }
                            prepared_cookies.append(cookie)
                        else:
<<<<<<< HEAD
                            log.warning(f"Cannot set custom cookie for Playwright (headless browser) request due to "
=======
                            logger.warning(f"Cannot set custom cookie for Playwright (headless browser) request due to "
>>>>>>> b05228ad
                                        f"missing properties: 'name' and 'value' are REQUIRED attributes "
                                        f"within a cookie object (type: dict)! "
                                        f"Discarding cookie: {cookie_object}")
                if prepared_cookies and isinstance(prepared_cookies, list):
                    await browser_context.add_cookies(cookies=prepared_cookies)
            page = await browser_context.new_page()
            await page.goto(url, wait_until="load", timeout=90000)
            # waits for a website to fire the "load" event or for a timeout of 90 seconds
            # (since waiting for "networkidle" seems to cause timeouts)
            content = await page.content()
            screenshot_bytes = await page.screenshot()
            # ToDo: HAR / cookies
            #  if we are able to replicate the Splash response with all its fields,
            #  we could save traffic/requests that are currently still being handled by Splash
            #  see: https://playwright.dev/python/docs/api/class-browsercontext#browser-context-cookies
            return {
                "content": content,
                "screenshot_bytes": screenshot_bytes
            }

    @staticmethod
    def html2Text(html: str):
        h = html2text.HTML2Text()
        h.ignore_links = True
        h.ignore_images = True
        return h.handle(html)<|MERGE_RESOLUTION|>--- conflicted
+++ resolved
@@ -6,11 +6,8 @@
 import html2text
 import httpx
 import trafilatura
-<<<<<<< HEAD
-=======
 from converter import env
 from loguru import logger
->>>>>>> b05228ad
 from playwright.async_api import async_playwright
 from scrapy.utils.project import get_project_settings
 
@@ -148,7 +145,6 @@
     async def __safely_get_playwright_response(cls, url: str):
         """Send a URL string to the Playwright container ("browserless v2") for HTTP / Screenshot rendering if a
         Semaphore can be acquired.
-<<<<<<< HEAD
 
         (The Semaphore is used to control / throttle the number of concurrent pending requests to the Playwright
         container, which is necessary because Playwright only allows a specific number of connections / requests in the
@@ -157,16 +153,6 @@
         => Semaphore value of 10 should guarantee that neither the crawler nor the pipelines make more requests than the
         container is able to handle.)
 
-=======
-
-        (The Semaphore is used to control / throttle the number of concurrent pending requests to the Playwright
-        container, which is necessary because Playwright only allows a specific number of connections / requests in the
-        queue at the same time.
-        browserless v2 defaults to: 5 concurrent requests // 5 requests in the queue
-        => Semaphore value of 10 should guarantee that neither the crawler nor the pipelines make more requests than the
-        container is able to handle.)
-
->>>>>>> b05228ad
         For details, see:
         https://www.browserless.io/docs/docker#max-concurrent-sessions
         https://www.browserless.io/docs/docker#max-queue-length
@@ -185,21 +171,13 @@
             # checking if the provided URL is actually a string
             for file_extension in ignored_file_extensions:
                 if url.endswith(file_extension):
-<<<<<<< HEAD
-                    log.warning(
-=======
                     logger.warning(
->>>>>>> b05228ad
                         f"Problematic file extension {file_extension} detected in URL {url} ! "
                         f"Headless browsers can't render this file type."
                     )
                     return True
         else:
-<<<<<<< HEAD
-            log.debug(f"URL {url} does not appear to be a string value. WebTools REQUIRE an URL string.")
-=======
             logger.debug(f"URL {url} does not appear to be a string value. WebTools REQUIRE an URL string.")
->>>>>>> b05228ad
             return False
 
     @classmethod
@@ -222,11 +200,7 @@
             # Thumbnail Pipeline
             # ToDo: handle websites that redirect to binary downloads gracefully
             #   - maybe by checking the MIME-Type in response headers first?
-<<<<<<< HEAD
-            log.warning(
-=======
             logger.warning(
->>>>>>> b05228ad
                 f"File extension in URL {url} detected which cannot be rendered by headless browsers. "
                 f"Skipping WebTools rendering for this url..."
             )
@@ -300,33 +274,20 @@
         # relevant docs for this implementation: https://hub.docker.com/r/browserless/chrome#playwright and
         # https://playwright.dev/python/docs/api/class-browsertype#browser-type-connect-over-cdp
         async with async_playwright() as p:
-<<<<<<< HEAD
-            ws_cdp_endpoint = env.get("PLAYWRIGHT_WS_ENDPOINT")
-=======
             ws_cdp_endpoint = f"{env.get("PLAYWRIGHT_WS_ENDPOINT")}/chrome/playwright"
->>>>>>> b05228ad
             if cls._playwright_adblocker:
                 # advertisements pollute the HTML body and obstruct website screenshots, which is why we try to block
                 # them from rendering via the built-in adblocker (uBlock Origin) of the browserless docker image.
                 # see: https://docs.browserless.io/chrome-flags/#blocking-ads
-<<<<<<< HEAD
-                ws_cdp_endpoint = f"{ws_cdp_endpoint}/?blockAds=true"
-            browser = await p.chromium.connect_over_cdp(endpoint_url=ws_cdp_endpoint)
-=======
                 ws_cdp_endpoint = f"{ws_cdp_endpoint}?blockAds=true"
             browser = await p.chromium.connect(ws_endpoint=ws_cdp_endpoint)
->>>>>>> b05228ad
             browser_context = await browser.new_context()
             if cls._playwright_cookies:
                 # Some websites may require setting specific cookies to render properly
                 # (e.g., to skip or close annoying cookie banners).
                 # Playwright supports passing cookies to requests
                 # see: https://playwright.dev/python/docs/api/class-browsercontext#browser-context-add-cookies
-<<<<<<< HEAD
-                log.debug(f"Preparing cookies for Playwright HTTP request...")
-=======
                 logger.debug(f"Preparing cookies for Playwright HTTP request...")
->>>>>>> b05228ad
                 prepared_cookies: list[dict] = list()
                 for cookie_object in cls._playwright_cookies:
                     if isinstance(cookie_object, dict):
@@ -341,11 +302,7 @@
                             }
                             prepared_cookies.append(cookie)
                         else:
-<<<<<<< HEAD
-                            log.warning(f"Cannot set custom cookie for Playwright (headless browser) request due to "
-=======
                             logger.warning(f"Cannot set custom cookie for Playwright (headless browser) request due to "
->>>>>>> b05228ad
                                         f"missing properties: 'name' and 'value' are REQUIRED attributes "
                                         f"within a cookie object (type: dict)! "
                                         f"Discarding cookie: {cookie_object}")
