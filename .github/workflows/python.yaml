--- conflicted
+++ resolved
@@ -15,17 +15,10 @@
     runs-on: ubuntu-latest
     strategy:
       matrix:
-<<<<<<< HEAD
-        python-version: ["3.12"]
-
-    steps:
-    - uses: actions/checkout@v3
-=======
         python-version: ["3.13"]
 
     steps:
     - uses: actions/checkout@v4
->>>>>>> b05228ad
     - name: Set up Python ${{ matrix.python-version }}
       uses: actions/setup-python@v4
       with:
