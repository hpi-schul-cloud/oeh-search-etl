--- conflicted
+++ resolved
@@ -8,12 +8,8 @@
 
 from schulcloud.util import Environment
 from schulcloud.h5p.upload import Uploader as H5PUploader
-<<<<<<< HEAD
 from schulcloud.fwu.upload_fwu import Uploader as FWU_Uploader
-from schulcloud.sodix.permissions import main as permissions
-=======
 from schulcloud.permission_updater import PermissionUpdater
->>>>>>> 6d53de4e
 
 
 needed_env_vars = [
@@ -163,18 +159,12 @@
         job = Job('Hello World', lambda: print('Hello, world!', file=sys.stderr), schedule)
     elif crawler == 'h5p_upload':
         job = Job('H5P Uploader', H5PUploader().upload_from_s3, schedule)
-<<<<<<< HEAD
     elif crawler == 'fwu_upload':
         # Time to upload FWU ~20min
         job = Job('FWU Uploader', FWU_Uploader.upload, schedule)
-    elif crawler == 'sodix_permissions':
-        job = Job('Sodix Permission Updater', permissions, schedule)
-    elif crawler in known_crawlers:
-=======
     elif crawler == 'permission_updater':
         job = Job('Permission Updater', PermissionUpdater().run, schedule)
     elif crawler.endswith('spider'):
->>>>>>> 6d53de4e
         job = Job(
             f'Crawler {crawler}',
             lambda: scrapy_execute(argv=['scrapy', 'crawl', crawler, '-s', 'TELNETCONSOLE_ENABLED=0']),
