<<<<<<< HEAD
FROM python:3.12.5-slim-bookworm
=======
FROM python:3.13-slim-bookworm
>>>>>>> b05228ad

# ENV CRAWLER wirlernenonline_spider

WORKDIR /

COPY entrypoint.sh entrypoint.sh
COPY edu_sharing_openapi/ edu_sharing_openapi/
<<<<<<< HEAD
COPY pyproject.toml poetry.lock ./
RUN pip3 install poetry
RUN poetry install
=======
COPY pyproject.toml poetry.lock Readme.md ./
>>>>>>> b05228ad
COPY scrapy.cfg scrapy.cfg
COPY setup.cfg setup.cfg
COPY converter/ converter/
COPY csv/ csv/
COPY valuespace_converter/ valuespace_converter/
<<<<<<< HEAD
=======
RUN pip3 install poetry
RUN poetry install
>>>>>>> b05228ad


ENTRYPOINT ["/entrypoint.sh"]<|MERGE_RESOLUTION|>--- conflicted
+++ resolved
@@ -1,8 +1,4 @@
-<<<<<<< HEAD
-FROM python:3.12.5-slim-bookworm
-=======
 FROM python:3.13-slim-bookworm
->>>>>>> b05228ad
 
 # ENV CRAWLER wirlernenonline_spider
 
@@ -10,23 +6,14 @@
 
 COPY entrypoint.sh entrypoint.sh
 COPY edu_sharing_openapi/ edu_sharing_openapi/
-<<<<<<< HEAD
-COPY pyproject.toml poetry.lock ./
-RUN pip3 install poetry
-RUN poetry install
-=======
 COPY pyproject.toml poetry.lock Readme.md ./
->>>>>>> b05228ad
 COPY scrapy.cfg scrapy.cfg
 COPY setup.cfg setup.cfg
 COPY converter/ converter/
 COPY csv/ csv/
 COPY valuespace_converter/ valuespace_converter/
-<<<<<<< HEAD
-=======
 RUN pip3 install poetry
 RUN poetry install
->>>>>>> b05228ad
 
 
 ENTRYPOINT ["/entrypoint.sh"]